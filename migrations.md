--- conflicted
+++ resolved
@@ -9,11 +9,7 @@
 <a name="introduction"></a>
 ## Introduction
 
-<<<<<<< HEAD
-Migrations are a type of version control for your database. They allow a team to modify the database schema and stay up to date on the current schema state. Migrations are typically paired with the [Schema Builder](/docs/master/schema) to easily manage your application's schema.
-=======
 Migrations are a type of version control for your database. They allow a team to modify the database schema and stay up to date on the current schema state. Migrations are typically paired with the [Schema Builder](/docs/{{version}}/schema) to easily manage your application's schema.
->>>>>>> 95f9380c
 
 <a name="creating-migrations"></a>
 ## Creating Migrations
