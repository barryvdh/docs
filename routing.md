# HTTP Routing

- [Basic Routing](#basic-routing)
- [Route Parameters](#route-parameters)
- [Named Routes](#named-routes)
- [Route Groups](#route-groups)
- [CSRF Protection](#csrf-protection)
- [Method Spoofing](#method-spoofing)
- [Route Model Binding](#route-model-binding)
- [Throwing 404 Errors](#throwing-404-errors)

<a name="basic-routing"></a>
## Basic Routing

You will define most of the routes for your application in the `app/Http/routes.php` file, which is loaded by the `App\Providers\RouteServiceProvider` class. The most basic Laravel routes simply accept a URI and a `Closure`:

#### Basic GET Route

	Route::get('/', function()
	{
		return 'Hello World';
	});

#### Other Basic Routes

	Route::post('foo/bar', function()
	{
		return 'Hello World';
	});

	Route::put('foo/bar', function()
	{
		//
	});

	Route::delete('foo/bar', function()
	{
		//
	});

#### Registering A Route For Multiple Verbs

	Route::match(['get', 'post'], '/', function()
	{
		return 'Hello World';
	});

#### Registering A Route That Responds To Any HTTP Verb

	Route::any('foo', function()
	{
		return 'Hello World';
	});

Often, you will need to generate URLs to your routes, you may do so using the `url` helper:

	$url = url('foo');

<<<<<<< HEAD
#### Routing Requests To Controllers
=======
<a name="csrf-protection"></a>
## CSRF Protection

Laravel makes it easy to protect your application from [cross-site request forgeries](http://en.wikipedia.org/wiki/Cross-site_request_forgery). Cross-site request forgeries are a type of malicious exploit whereby unauthorized commands are performed on behalf of the authenticated user.

Laravel automatically generates a CSRF "token" for each active user session managed by the application. This token is used to verify that the authenticated user is the one actually making the requests to the application.

#### Insert The CSRF Token Into A Form

	<input type="hidden" name="_token" value="<?php echo csrf_token(); ?>">

Of course, using the Blade [templating engine](/docs/{{version}}/templates):

	<input type="hidden" name="_token" value="{{ csrf_token() }}">

You do not need to manually verify the CSRF token on POST, PUT, or DELETE requests. The `VerifyCsrfToken` [HTTP middleware](/docs/{{version}}/middleware) will verify token in the request input matches the token stored in the session.

#### X-CSRF-TOKEN

In addition to looking for the CSRF token as a "POST" parameter, the middleware will also check for the `X-CSRF-TOKEN` request header. You could, for example, store the token in a "meta" tag and instruct jQuery to add it to all request headers:

	<meta name="csrf-token" content="{{ csrf_token() }}" />
>>>>>>> 95f9380c

If you are interested in routing requests to classes, check out the documentation on [controllers](/docs/controllers).

<a name="route-parameters"></a>
## Route Parameters

Of course, you can capture segments of the request URI within your route:

#### Basic Route Parameter

	Route::get('user/{id}', function($id)
	{
		return 'User '.$id;
	});

> **Note:** Route parameters cannot contain the `-` character. Use an underscore (`_`) instead.

#### Optional Route Parameters

	Route::get('user/{name?}', function($name = null)
	{
		return $name;
	});

#### Optional Route Parameters With Default Value

	Route::get('user/{name?}', function($name = 'John')
	{
		return $name;
	});

#### Regular Expression Parameter Constraints

	Route::get('user/{name}', function($name)
	{
		//
	})
	->where('name', '[A-Za-z]+');

	Route::get('user/{id}', function($id)
	{
		//
	})
	->where('id', '[0-9]+');

#### Passing An Array Of Constraints

	Route::get('user/{id}/{name}', function($id, $name)
	{
		//
	})
	->where(['id' => '[0-9]+', 'name' => '[a-z]+'])

#### Defining Global Patterns

If you would like a route parameter to always be constrained by a given regular expression, you may use the `pattern` method. You should define these patterns in the `boot` method of your `RouteServiceProvider`:

	$router->pattern('id', '[0-9]+');

Once the pattern has been defined, it is applied to all routes using that parameter:

	Route::get('user/{id}', function($id)
	{
		// Only called if {id} is numeric.
	});

#### Accessing A Route Parameter Value

You may access the current route parameters via the `Illuminate\Http\Request` instance. The request instance for the current request may be accessed via the `Request` facade, or by type-hinting the `Illuminate\Http\Request` where dependencies are injected:

	use Illuminate\Http\Request;

	Route::get('user/{id}', function(Request $request, $id)
	{
		if ($request->route('id'))
		{
			//
		}
	});

Alternatively, to access the values within a controller:

	// Import The Request At The Top Of Class...
	use Illuminate\Http\Request;

	public function index(Request $request)
	{
		if ($request->route('id'))
		{
			//
		}
	}

<a name="named-routes"></a>
## Named Routes

Named routes allow you to conveniently generate URLs or redirects for a specific route. You may specify a name for a route with the `as` array key:

	Route::get('user/profile', ['as' => 'profile', function()
	{
		//
	}]);

You may also specify route names for controller actions:

	Route::get('user/profile', [
		'as' => 'profile', 'uses' => 'UserController@showProfile'
	]);

Now, you may use the route's name when generating URLs or redirects:

	$url = route('profile');

	$redirect = redirect()->route('profile');

The `currentRouteName` method returns the name of the route handling the current request. You may call this method using the `Route` facade:

	$name = Route::currentRouteName();

Don't forget to import the `Route` facade into your current namespace when calling this method.

<a name="route-groups"></a>
## Route Groups

Sometimes you may need to apply middleware to a group of routes. Instead of specifying the middleware on each route, you may use a route group.

Shared attributes are specified in an array format as the first parameter to the `Route::group` method.

<a name="route-group-middleware"></a>
### Middleware

Middleware are applied to all routes within the group by defining the list of middleware with the `middleware` parameter on the group attribute array. Middleware will be executed in the order you define this array:

<<<<<<< HEAD
	Route::group(['middleware' => 'auth'], function()
=======
	Route::group(['middleware' => ['foo', 'bar']], function()
>>>>>>> 95f9380c
	{
		Route::get('/', function()
		{
			// Uses Auth Middleware
		});

		Route::get('user/profile', function()
		{
			// Uses Auth Middleware
		});

	});

<a name="route-group-namespace"></a>
### Namespaces

You may use the `namespace` parameter in your group attribute array to specify the namespace for all controllers within the group:

	Route::group(['namespace' => 'Admin'], function()
	{
		// Controllers Within The "App\Http\Controllers\Admin" Namespace

		Route::group(['namespace' => 'User'], function()
		{
			// Controllers Within The "App\Http\Controllers\Admin\User" Namespace
		});
	});

> **Note:** By default, the `RouteServiceProvider` includes your `routes.php` file within a namespace group, allowing you to register controller routes without specifying the full `App\Http\Controllers` namespace prefix.

<a name="sub-domain-routing"></a>
### Sub-Domain Routing

Laravel routes can also handle wildcard sub-domains, and will pass your wildcard parameters from the domain:

#### Registering Sub-Domain Routes

	Route::group(['domain' => '{account}.myapp.com'], function()
	{

		Route::get('user/{id}', function($account, $id)
		{
			//
		});

	});

<a name="route-prefixing"></a>
### Route Prefixing

A group of routes may be prefixed by using the `prefix` option in the attributes array of a group:

	Route::group(['prefix' => 'admin'], function()
	{
		Route::get('users', function()
		{
			// Matches The "/admin/users" URL
		});
	});

You can also utilize the `prefix` parameter to pass common parameters to your routes:

#### Registering a URL parameter in a route prefix

	Route::group(['prefix' => 'accounts/{account_id}'], function()
	{
		Route::get('detail', function($account_id)
		{
			// Handles Requests To admin/user
		});
	});

You can even define parameter constraints for the named parameters in your prefix:

	Route::group([
		'prefix' => 'accounts/{account_id}',
		'where' => ['account_id' => '[0-9]+'],
	], function() {

		// Define Routes Here
	});

<a name="csrf-protection"></a>
## CSRF Protection

Laravel makes it easy to protect your application from [cross-site request forgeries](http://en.wikipedia.org/wiki/Cross-site_request_forgery). Cross-site request forgeries are a type of malicious exploit whereby unauthorized commands are performed on behalf of the authenticated user.

Laravel automatically generates a CSRF "token" for each active user session managed by the application. This token is used to verify that the authenticated user is the one actually making the requests to the application.

#### Insert The CSRF Token Into A Form

	<input type="hidden" name="_token" value="<?php echo csrf_token(); ?>">

Of course, using the Blade [templating engine](/docs/master/templating):

	<input type="hidden" name="_token" value="{{ csrf_token() }}">

You do not need to manually verify the CSRF token on POST, PUT, or DELETE requests. The `VerifyCsrfToken` [HTTP middleware](/docs/master/middleware) will verify token in the request input matches the token stored in the session.

#### X-CSRF-TOKEN

In addition to looking for the CSRF token as a "POST" parameter, the middleware will also check for the `X-CSRF-TOKEN` request header. You could, for example, store the token in a "meta" tag and instruct jQuery to add it to all request headers:

	<meta name="csrf-token" content="{{ csrf_token() }}" />

	$.ajaxSetup({
		headers: {
			'X-CSRF-TOKEN': $('meta[name="csrf-token"]').attr('content')
		}
	});

Now all AJAX requests will automatically include the CSRF token:

	$.ajax({
	   url: "/foo/bar",
	})

#### X-XSRF-TOKEN

Laravel also stores the CSRF token in a `XSRF-TOKEN` cookie. You can use the cookie value to set the `X-XSRF-TOKEN` request header. Some Javascript frameworks, like Angular, do this automatically for you.

> Note: The difference between the `X-CSRF-TOKEN` and `X-XSRF-TOKEN` is that the first uses a plain text value and the latter uses an encrypted value, because cookies in Laravel are always encrypted.

<a name="method-spoofing"></a>
## Method Spoofing

HTML forms do not support `PUT`, `PATCH` or `DELETE` actions. So, when defining `PUT`, `PATCH` or `DELETE` routes that are called from an HTML form, you will need to add a hidden `_method` field to the form.

The value sent with the `_method` field will be used as the HTTP request method. For example:

	<form action="/foo/bar" method="POST">
		<input type="hidden" name="_method" value="PUT">
		<input type="hidden" name="_token" value="{{ csrf_token() }}">
	</form>

<a name="route-model-binding"></a>
## Route Model Binding

Laravel model binding provides a convenient way to inject class instances into your routes. For example, instead of injecting a user's ID, you can inject the entire User class instance that matches the given ID.

First, use the router's `model` method to specify the class for a given parameter. You should define your model bindings in the `RouteServiceProvider::boot` method:

#### Binding A Parameter To A Model

	public function boot(Router $router)
	{
		parent::boot($router);

		$router->model('user', 'App\User');
	}

Next, define a route that contains a `{user}` parameter:

	Route::get('profile/{user}', function(App\User $user)
	{
		//
	});

Since we have bound the `{user}` parameter to the `App\User` model, a `User` instance will be injected into the route. So, for example, a request to `profile/1` will inject the `User` instance which has an ID of 1.

> **Note:** If a matching model instance is not found in the database, a 404 error will be thrown.

If you wish to specify your own "not found" behavior, pass a Closure as the third argument to the `model` method:

	Route::model('user', 'User', function()
	{
		throw new NotFoundHttpException;
	});

If you wish to use your own resolution logic, you should use the `Route::bind` method. The Closure you pass to the `bind` method will receive the value of the URI segment, and should return an instance of the class you want to be injected into the route:

	Route::bind('user', function($value)
	{
		return User::where('name', $value)->first();
	});

<a name="throwing-404-errors"></a>
## Throwing 404 Errors

There are two ways to manually trigger a 404 error from a route. First, you may use the `abort` helper:

	abort(404);

The `abort` helper simply throws a `Symfony\Component\HttpFoundation\Exception\HttpException` with the specified status code.

Secondly, you may manually throw an instance of `Symfony\Component\HttpKernel\Exception\NotFoundHttpException`.

<<<<<<< HEAD
More information on handling 404 exceptions and using custom responses for these errors may be found in the [errors](/docs/master/errors#http-exceptions) section of the documentation.
=======
More information on handling 404 exceptions and using custom responses for these errors may be found in the [errors](/docs/{{version}}/errors#http-exceptions) section of the documentation.
>>>>>>> 95f9380c
<|MERGE_RESOLUTION|>--- conflicted
+++ resolved
@@ -56,9 +56,6 @@
 
 	$url = url('foo');
 
-<<<<<<< HEAD
-#### Routing Requests To Controllers
-=======
 <a name="csrf-protection"></a>
 ## CSRF Protection
 
@@ -81,9 +78,6 @@
 In addition to looking for the CSRF token as a "POST" parameter, the middleware will also check for the `X-CSRF-TOKEN` request header. You could, for example, store the token in a "meta" tag and instruct jQuery to add it to all request headers:
 
 	<meta name="csrf-token" content="{{ csrf_token() }}" />
->>>>>>> 95f9380c
-
-If you are interested in routing requests to classes, check out the documentation on [controllers](/docs/controllers).
 
 <a name="route-parameters"></a>
 ## Route Parameters
@@ -215,11 +209,7 @@
 
 Middleware are applied to all routes within the group by defining the list of middleware with the `middleware` parameter on the group attribute array. Middleware will be executed in the order you define this array:
 
-<<<<<<< HEAD
 	Route::group(['middleware' => 'auth'], function()
-=======
-	Route::group(['middleware' => ['foo', 'bar']], function()
->>>>>>> 95f9380c
 	{
 		Route::get('/', function()
 		{
@@ -407,8 +397,4 @@
 
 Secondly, you may manually throw an instance of `Symfony\Component\HttpKernel\Exception\NotFoundHttpException`.
 
-<<<<<<< HEAD
-More information on handling 404 exceptions and using custom responses for these errors may be found in the [errors](/docs/master/errors#http-exceptions) section of the documentation.
-=======
-More information on handling 404 exceptions and using custom responses for these errors may be found in the [errors](/docs/{{version}}/errors#http-exceptions) section of the documentation.
->>>>>>> 95f9380c
+More information on handling 404 exceptions and using custom responses for these errors may be found in the [errors](/docs/{{version}}/errors#http-exceptions) section of the documentation.