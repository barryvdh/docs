--- conflicted
+++ resolved
@@ -14,11 +14,8 @@
 Laravel Homestead is an official, pre-packaged Vagrant "box" that provides you a wonderful development environment without requiring you to install PHP, a web server, and any other server software on your local machine. No more worrying about messing up your operating system! Vagrant boxes are completely disposable. If something goes wrong, you can destroy and re-create the box in minutes!
 
 Homestead runs on any Windows, Mac, and Linux, and includes the Nginx web server, PHP 5.6, MySQL, Postgres, Redis, Memcached and all of the other goodies you need to develop amazing Laravel applications.
-<<<<<<< HEAD
-=======
 
 > **Note:** If you are using Windows, you may need to enable hardware virtualization (VT-x). It can usually be enabled via your BIOS.
->>>>>>> dc776b98
 
 Homestead is currently built and tested using Vagrant 1.6.
 
