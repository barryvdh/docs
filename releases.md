--- conflicted
+++ resolved
@@ -125,6 +125,12 @@
         }
     }
 
+### API Controller Generation
+
+When declaring resource routes that will be consumed by APIs, you will commonly want to exclude routes that present HTML templates such as `create` and `edit`. To generate a resource controller that does not include these methods, you may now use the `--api` switch when executing the `make:controller` command:
+
+    php artisan make:controller API/PhotoController --api
+
 ### Model Serialization Improvements
 
 In previous releases of Laravel, queued models would not be restored with their loaded relationships intact. In Laravel 5.6, relationships that were loaded on the model when it was queued are automatically re-loaded when the job is processed by the queue.
@@ -133,13 +139,6 @@
 
 If you are building an application on PHP 7.2.0 or greater, Laravel now supports password hashing via the Argon2 algorithm. The default hash driver for your application is controlled by a new `config/hashing.php` configuration file.
 
-<<<<<<< HEAD
-### API Controller Generation
-
-When declaring resource routes that will be consumed by APIs, you will commonly want to exclude routes that present HTML templates such as `create` and `edit`. To generate a resource controller that does not include these methods, you may now use the `--api` switch when executing the `make:controller` command:
-
-    php artisan make:controller API/PhotoController --api
-=======
 ### UUID Methods
 
 Laravel 5.6 introduces two new methods for generating UUIDs: `Str::uuid` and `Str::orderedUuid`. The `orderedUuid` method will generate a timestamp first UUID that is more easily and efficiently indexed by databases such as MySQL. Each of these methods returns a `Ramsey\Uuid\Uuid` object:
@@ -149,7 +148,6 @@
     return (string) Str::uuid();
 
     return (string) Str::orderedUuid();
->>>>>>> 482c1a38
 
 ### Collision
 
