# Release Notes

- [Versioning Scheme](#versioning-scheme)
- [Support Policy](#support-policy)
- [Laravel 5.5](#laravel-5.5)

<a name="versioning-scheme"></a>
## Versioning Scheme

Laravel's versioning scheme maintains the following convention: `paradigm.minor.patch`. Minor framework releases are released every six months (January and July), while patch releases may be released as often as every week. Patch releases should **never** contain breaking changes.

When referencing the Laravel framework or its components from your application or package, you should always use a version constraint such as `5.5.*`, since minor releases of Laravel do include breaking changes. However, we strive to always ensure you may update to a new minor release in one day or less.

Paradigm shifting releases are separated by many years and represent fundamental shifts in the framework's architecture and conventions. Currently, there is no paradigm shifting release under development.

#### Why Doesn't Laravel Use Semantic Versioning?

On one hand, all optional components of Laravel (Cashier, Dusk, Valet, Socialite, etc.) **do** use semantic versioning. However, the Laravel framework itself does not. The reason for this is because semantic versioning is a "reductionist" way of determining if two pieces of code are compatible. Even when using semantic versioning, you still must install the upgraded package and run your automated test suite to know if anything is *actually* incompatible with your code base.

So, instead, the Laravel framework uses a versioning scheme that is more communicative of the actual scope of the release. Furthermore, since patch releases **never** contain intentional breaking changes, you should never receive a breaking change as long as your version constraints follow the `paradigm.minor.*` convention.

<a name="support-policy"></a>
## Support Policy

For LTS releases, such as Laravel 5.1, bug fixes are provided for 2 years and security fixes are provided for 3 years. These releases provide the longest window of support and maintenance. For general releases, bug fixes are provided for 6 months and security fixes are provided for 1 year.

<a name="laravel-5.5"></a>
## Laravel 5.5

<<<<<<< HEAD
Laravel 5.5 continues the improvements made in Laravel 5.4 by adding package auto-detection, API resources / transformations, auto-registration of console commands, queued job chaining, time based job attempts, renderable mailables, renderable and reportable exceptions, more consistent exception handling, database testing improvements, simpler custom validation rules, React front-end presets, `Route::view` and `Route::redirect` methods, "locks" for the Memcached and Redis cache drivers, on-demand notifications, headless Chrome support in Dusk, convenient Blade shortcuts, improved trusted proxy support, and more.
=======
Laravel 5.5 continues the improvements made in Laravel 5.4 by adding package auto-detection, auto-registration of console commands, queued job chaining, queued job rate limitings, renderable mailables, renderable and reportable exceptions, more consistent exception handling, database testing improvements, simpler custom validation rules, React front-end presets, `Route::view` and `Route::redirect` methods, "locks" for the Memcached and Redis cache drivers, on-demand notifications, headless Chrome support in Dusk, convenient Blade shortcuts, improved trusted proxy support, and more.
>>>>>>> e039d2cf

In addition, Laravel 5.5 coincides with the release of [Laravel Horizon](http://horizon.laravel.com), a beautiful new queue dashboard and configuration system for your Redis based Laravel queues.

> {tip} This documentation summarizes the most notable improvements to the framework; however, more thorough change logs are always available [on GitHub](https://github.com/laravel/framework/blob/5.5/CHANGELOG-5.5.md).

### Laravel Horizon

Horizon provides a beautiful dashboard and code-driven configuration for your Laravel powered Redis queues. Horizon allows you to easily monitor key metrics of your queue system such as job throughput, runtime, and job failures.

All of your worker configuration is stored in a single, simple configuration file, allowing your configuration to stay in source control where your entire team can collaborate.

For more information on Horizon, check out the [full Horizon documentation](/docs/{{version}}/horizon)

### Package Discovery

> {video} There is a free [video tutorial](https://laracasts.com/series/whats-new-in-laravel-5-5/episodes/5) for this feature available on Laracasts.

In previous versions of Laravel, installing a package typically required several additional steps such as adding the service provider to your `app` configuration file and registering any relevant facades. However, beginning with Laravel 5.5, Laravel can automatically detect and register service providers and facades for you.

For example, you can experience this by installing the popular `barryvdh/laravel-debugbar` package into your Laravel application. Once the package is installed via Composer, the debug bar will be available to your application with no additional configuration:

    composer require barryvdh/laravel-debugbar

Package developers only need to add their service providers and facades to their package's `composer.json` file:

    "extra": {
        "laravel": {
            "providers": [
                "Laravel\\Tinker\\TinkerServiceProvider"
            ]
        }
    },

For more information on updating your packages to use service provider and facade discovery, check out the full documentation on [package development](/docs/{{version}}/packages).

### API Resources

When building an API, you may need a transformation layer that sits between your Eloquent models and the JSON responses that are actually returned to your application's users. Laravel's resource classes allow you to expressively and easily transform your models and model collections into JSON.

A resource class represents a single model that needs to be transformed into a JSON structure. For example, here is a simple `User` resource class:

    <?php

    namespace App\Http\Resources;

    use Illuminate\Http\Resources\Json\Resource;

    class User extends Resource
    {
        /**
         * Transform the resource into an array.
         *
         * @param  \Illuminate\Http\Request
         * @return array
         */
        public function toArray($request)
        {
            return [
                'id' => $this->id,
                'name' => $this->name,
                'email' => $this->email,
                'created_at' => $this->created_at,
                'updated_at' => $this->updated_at,
            ];
        }
    }

Of course, this is only the most basic example of an API resource. Laravel also provides a variety of methods to help you when building your resources and resource collections. For more information, check out the [full documentation](/docs/{{version}}/eloquent-resources) on API resources.

### Console Command Auto-Registration

> {video} There is a free [video tutorial](https://laracasts.com/series/whats-new-in-laravel-5-5/episodes/12) for this feature available on Laracasts.

When creating new console commands, you no longer are required to manually list them in the `$commands` property of your Console kernel. Instead, a new `load` method is called from the `commands` method of your kernel, which will scan the given directory for any console commands and register them automatically:

    /**
     * Register the commands for the application.
     *
     * @return void
     */
    protected function commands()
    {
        $this->load(__DIR__.'/Commands');

        // ...
    }

### New Frontend Presets

> {video} There is a free [video tutorial](https://laracasts.com/series/whats-new-in-laravel-5-5/episodes/4) for this feature available on Laracasts.

While the basic Vue scaffolding is still included in Laravel 5.5, several new frontend preset options are now available. In a fresh Laravel application, you can swap the Vue scaffolding for React scaffolding using the `preset` command:

    php artisan preset react

Or, you can remove the JavaScript and CSS framework scaffolding entirely using the `none` preset. This preset will leave your application with a plain Sass file and a few simple JavaScript utilities:

    php artisan preset none

> {note} These commands are only intended to be run on fresh Laravel installations. They should not be used on existing applications.

### Queued Job Chaining

Job chaining allows you to specify a list of queued jobs that should be run in sequence. If one job in the sequence fails, the rest of the jobs will not be run. To execute a queued job chain, you may use the `withChain` method on any of your dispatchable jobs:

    ProvisionServer::withChain([
        new InstallNginx,
        new InstallPhp
    ])->dispatch();

<<<<<<< HEAD
### Time Based Job Attempts

As an alternative to defining how many times a job may be attempted before it fails, you may now define a time at which the job should timeout. This allows a job to be attempted any number of times within a given time frame. To define the time at which a job should timeout, add a `retryUntil` method to your job class:

    /**
     * Determine the time at which the job should timeout.
     *
     * @return \DateTime
     */
    public function retryUntil()
    {
        return now()->addSeconds(5);
    }

> {tip} You may also define a `retryUntil` method on your queued event listeners.
=======
### Queued Job Rate Limiting

If your application interacts with Redis, you may now throttle your queued jobs by time or concurrency. This feature can be of assistance when your queued jobs are interacting with APIs that are also rate limited. For example, you may throttle a given type of job to only run 10 times every 60 seconds:

    Redis::throttle('key')->allow(10)->every(60)->then(function () {
        // Job logic...
    }, function () {
        // Could not obtain lock...

        return $this->release(10);
    });

> {tip} In the example above, the `key` may be any string that uniquely identifies the type of job you would like to rate limit. For example, you may wish to construct the key based on the class name of the job and the IDs of the Eloquent models it operates on.

Alternatively, you may specify the maximum number of workers that may simultaneously process a given job. This can be helpful when a queued job is modifying a resource that should only be modified by one job at a time. For example, we may limit jobs of a given type to only be processed by one worker at a time:

    Redis::funnel('key')->limit(1)->then(function () {
        // Job logic...
    }, function () {
        // Could not obtain lock...

        return $this->release(10);
    });
>>>>>>> e039d2cf

### Validation Rule Objects

> {video} There is a free [video tutorial](https://laracasts.com/series/whats-new-in-laravel-5-5/episodes/7) for this feature available on Laracasts.

Validation rule objects provide a new, compact way of adding custom validation rules to your application. In previous versions of Laravel, the `Validator::extend` method was used to add custom validation rules via Closures. However, this can grow cumbersome. In Laravel 5.5, a new `make:rule` Artisan command will generate a new validation rule in the `app/Rules` directory:

    php artisan make:rule ValidName

A rule object only has two methods: `passes` and `message`. The `passes` method receives the attribute value and name, and should return `true` or `false` depending on whether the attribute value is valid or not. The `message` method should return the validation error message that should be used when validation fails:

    <?php

    namespace App\Rules;

    use Illuminate\Contracts\Validation\Rule;

    class ValidName implements Rule
    {
        /**
         * Determine if the validation rule passes.
         *
         * @param  string  $attribute
         * @param  mixed  $value
         * @return bool
         */
        public function passes($attribute, $value)
        {
            return strlen($value) === 6;
        }

        /**
         * Get the validation error message.
         *
         * @return string
         */
        public function message()
        {
            return 'The name must be six characters long.';
        }
    }

Once the rule has been defined, you may use it by simply passing an instance of the rule object with your other validation rules:

    use App\Rules\ValidName;

    $this->validate($request, [
        'name' => ['required', new ValidName],
    ]);

### Trusted Proxy Integration

When running applications behind a load balancer that terminates TLS / SSL certificates, you may notice your application sometimes does not generate HTTPS links. Typically this is because your application is being forwarded traffic from your load balancer on port 80 and does not know it should generate secure links.

To solve this, many Laravel users install the [Trusted Proxies](https://github.com/fideloper/TrustedProxy) package by Chris Fidao. Since this is such a common use case, Chris' package now ships with Laravel 5.5 by default.

A new `App\Http\Middleware\TrustProxies` middleware is included in the default Laravel 5.5 application. This middleware allows you to quickly customize the proxies that should be trusted by your application:

    <?php

    namespace App\Http\Middleware;

    use Illuminate\Http\Request;
    use Fideloper\Proxy\TrustProxies as Middleware;

    class TrustProxies extends Middleware
    {
        /**
         * The trusted proxies for this application.
         *
         * @var array
         */
        protected $proxies;

        /**
         * The current proxy header mappings.
         *
         * @var array
         */
        protected $headers = [
            Request::HEADER_FORWARDED => 'FORWARDED',
            Request::HEADER_X_FORWARDED_FOR => 'X_FORWARDED_FOR',
            Request::HEADER_X_FORWARDED_HOST => 'X_FORWARDED_HOST',
            Request::HEADER_X_FORWARDED_PORT => 'X_FORWARDED_PORT',
            Request::HEADER_X_FORWARDED_PROTO => 'X_FORWARDED_PROTO',
        ];
    }

### On-Demand Notifications

Sometimes you may need to send a notification to someone who is not stored as a "user" of your application. Using the new `Notification::route` method, you may specify ad-hoc notification routing information before sending the notification:

    Notification::route('mail', 'taylor@laravel.com')
                ->route('nexmo', '5555555555')
                ->send(new InvoicePaid($invoice));

### Renderable Mailables

> {video} There is a free [video tutorial](https://laracasts.com/series/whats-new-in-laravel-5-5/episodes/6) for this feature available on Laracasts.

Mailables can now be returned directly from routes, allowing you to quickly preview your mailable's designs in the browser:

    Route::get('/mailable', function () {
        $invoice = App\Invoice::find(1);

        return new App\Mail\InvoicePaid($invoice);
    });

### Renderable & Reportable Exceptions

> {video} There is a free [video tutorial](https://laracasts.com/series/whats-new-in-laravel-5-5/episodes/18) for this feature available on Laracasts.

In previous versions of Laravel, you may have had to resort to "type checking" in your exception handler in order to render a custom response for a given exception. For instance, you may have written code like this in your exception handler's `render` method:

    /**
     * Render an exception into an HTTP response.
     *
     * @param  \Illuminate\Http\Request  $request
     * @param  \Exception  $exception
     * @return \Illuminate\Http\Response
     */
    public function render($request, Exception $exception)
    {
        if ($exception instanceof SpecialException) {
            return response(...);
        }

        return parent::render($request, $exception);
    }

In Laravel 5.5, you may now define a `render` method directly on your exceptions. This allows you to place the custom response rendering logic directly on the exception, which helps avoid conditional logic accumulation in your exception handler. If you would like to also customize the reporting logic for the exception, you may define a `report` method on the class:

    <?php

    namespace App\Exceptions;

    use Exception;

    class SpecialException extends Exception
    {
        /**
         * Report the exception.
         *
         * @return void
         */
        public function report()
        {
            //
        }

        /**
         * Report the exception.
         *
         * @param  \Illuminate\Http\Request
         * @return void
         */
        public function render($request)
        {
            return response(...);
        }
    }

### Request Validation

> {video} There is a free [video tutorial](https://laracasts.com/series/whats-new-in-laravel-5-5/episodes/2) for this feature available on Laracasts.

The `Illuminate\Http\Request` object now provides a `validate` method, allowing you to quickly validate an incoming request from a route Closure or controller:

    use Illuminate\Http\Request;

    Route::get('/comment', function (Request $request) {
        $request->validate([
            'title' => 'required|string',
            'body' => 'required|string',
        ]);

        // ...
    });

### Consistent Exception Handling

Validation exception handling is now consistent throughout the framework. Previously, there were multiple locations in the framework that required customization to change the default format for JSON validation error responses. In addition, the default format for JSON validation responses in Laravel 5.5 now adheres the following convention:

    {
        "message": "The given data was invalid.",
        "errors": {
            "field-1": [
                "Error 1",
                "Error 2"
            ],
            "field-2": [
                "Error 1",
                "Error 2"
            ],
        }
    }

All JSON validation error formatting can be controlled by defining a single method on your `App\Exceptions\Handler` class. For example, the following customization will format JSON validation responses using the Laravel 5.4 convention.

    use Illuminate\Validation\ValidationException;

    /**
     * Convert a validation exception into a JSON response.
     *
     * @param  \Illuminate\Http\Request  $request
     * @param  \Illuminate\Validation\ValidationException  $exception
     * @return \Illuminate\Http\JsonResponse
     */
    protected function invalidJson($request, ValidationException $exception)
    {
        return response()->json($exception->errors(), $exception->status);
    }

### Cache Locks

The Redis and Memcached cache drivers now have support for obtaining and releasing atomic "locks". This provides a simple method of obtaining arbitrary locks without worrying about race conditions. For example, before performing a task, you may wish to obtain a lock so no other processes attempt the same task that is already in progress:

    if (Cache::lock('lock-name', 60)->get()) {
        // Lock obtained for 60 seconds, continue processing...

        Cache::lock('lock-name')->release();
    } else {
        // Lock was not able to be obtained...
    }

Or, you may pass a Closure to the `get` method. The Closure will only be executed if the lock can be obtained and the lock will automatically be released after the Closure is executed:

    Cache::lock('lock-name', 60)->get(function () {
        // Lock obtained for 60 seconds...
    });

In addition, you may "block" until the lock becomes available:

    if (Cache::lock('lock-name', 60)->block(10)) {
        // Wait for a maximum of 10 seconds for the lock to become available...
    }

### Blade Improvements

> {video} There is a free [video tutorial](https://laracasts.com/series/whats-new-in-laravel-5-5/episodes/10) for this feature available on Laracasts.

Programming a custom directive is sometimes more complex than necessary when defining simple, custom conditional statements. For that reason, Blade now provides a `Blade::if` method which allows you to quickly define custom conditional directives using Closures. For example, let's define a custom conditional that checks the current application environment. We may do this in the `boot` method of our `AppServiceProvider`:

    use Illuminate\Support\Facades\Blade;

    /**
     * Perform post-registration booting of services.
     *
     * @return void
     */
    public function boot()
    {
        Blade::if('env', function ($environment) {
            return app()->environment($environment);
        });
    }

Once the custom conditional has been defined, we can easily use it on our templates:

    @env('local')
        // The application is in the local environment...
    @else
        // The application is not in the local environment...
    @endenv

In addition to the ability to easily define custom Blade conditional directives, new shortcuts have been added to quickly check the authentication status of the current user:

    @auth
        // The user is authenticated...
    @endauth

    @guest
        // The user is not authenticated...
    @endguest

### New Routing Methods

> {video} There is a free [video tutorial](https://laracasts.com/series/whats-new-in-laravel-5-5/episodes/16) for this feature available on Laracasts.

If you are defining a route that redirects to another URI, you may now use the `Route::redirect` method. This method provides a convenient shortcut so that you do not have to define a full route or controller for performing a simple redirect:

    Route::redirect('/here', '/there', 301);

If your route only needs to return a view, you may now use the `Route::view` method. Like the `redirect` method, this method provides a simple shortcut so that you do not have to define a full route or controller. The `view` method accepts a URI as its first argument and a view name as its second argument. In addition, you may provide an array of data to pass to the view as an optional third argument:

    Route::view('/welcome', 'welcome');

    Route::view('/welcome', 'welcome', ['name' => 'Taylor']);

### "Sticky" Database Connections

#### The `sticky` Option

When configuration read / write database connections, a new `sticky` configuration option is available:

    'mysql' => [
        'read' => [
            'host' => '192.168.1.1',
        ],
        'write' => [
            'host' => '196.168.1.2'
        ],
        'sticky'    => true,
        'driver'    => 'mysql',
        'database'  => 'database',
        'username'  => 'root',
        'password'  => '',
        'charset' => 'utf8mb4',
        'collation' => 'utf8mb4_unicode_ci',
        'prefix'    => '',
    ],

The `sticky` option is an *optional* value that can be used to allow the immediate reading of records that have been written to the database during the current request cycle. If the `sticky` option is enabled and a "write" operation has been performed against the database during the current request cycle, any further "read" operations will use the "write" connection. This ensures that any data written during the request cycle can be immediately read back from the database during that same request. It is up to you to decide if this is the desired behavior for your application.<|MERGE_RESOLUTION|>--- conflicted
+++ resolved
@@ -27,11 +27,7 @@
 <a name="laravel-5.5"></a>
 ## Laravel 5.5
 
-<<<<<<< HEAD
-Laravel 5.5 continues the improvements made in Laravel 5.4 by adding package auto-detection, API resources / transformations, auto-registration of console commands, queued job chaining, time based job attempts, renderable mailables, renderable and reportable exceptions, more consistent exception handling, database testing improvements, simpler custom validation rules, React front-end presets, `Route::view` and `Route::redirect` methods, "locks" for the Memcached and Redis cache drivers, on-demand notifications, headless Chrome support in Dusk, convenient Blade shortcuts, improved trusted proxy support, and more.
-=======
-Laravel 5.5 continues the improvements made in Laravel 5.4 by adding package auto-detection, auto-registration of console commands, queued job chaining, queued job rate limitings, renderable mailables, renderable and reportable exceptions, more consistent exception handling, database testing improvements, simpler custom validation rules, React front-end presets, `Route::view` and `Route::redirect` methods, "locks" for the Memcached and Redis cache drivers, on-demand notifications, headless Chrome support in Dusk, convenient Blade shortcuts, improved trusted proxy support, and more.
->>>>>>> e039d2cf
+Laravel 5.5 continues the improvements made in Laravel 5.4 by adding package auto-detection, API resources / transformations, auto-registration of console commands, queued job chaining, queued job rate limiting, time based job attempts, renderable mailables, renderable and reportable exceptions, more consistent exception handling, database testing improvements, simpler custom validation rules, React front-end presets, `Route::view` and `Route::redirect` methods, "locks" for the Memcached and Redis cache drivers, on-demand notifications, headless Chrome support in Dusk, convenient Blade shortcuts, improved trusted proxy support, and more.
 
 In addition, Laravel 5.5 coincides with the release of [Laravel Horizon](http://horizon.laravel.com), a beautiful new queue dashboard and configuration system for your Redis based Laravel queues.
 
@@ -142,7 +138,30 @@
         new InstallPhp
     ])->dispatch();
 
-<<<<<<< HEAD
+### Queued Job Rate Limiting
+
+If your application interacts with Redis, you may now throttle your queued jobs by time or concurrency. This feature can be of assistance when your queued jobs are interacting with APIs that are also rate limited. For example, you may throttle a given type of job to only run 10 times every 60 seconds:
+
+    Redis::throttle('key')->allow(10)->every(60)->then(function () {
+        // Job logic...
+    }, function () {
+        // Could not obtain lock...
+
+        return $this->release(10);
+    });
+
+> {tip} In the example above, the `key` may be any string that uniquely identifies the type of job you would like to rate limit. For example, you may wish to construct the key based on the class name of the job and the IDs of the Eloquent models it operates on.
+
+Alternatively, you may specify the maximum number of workers that may simultaneously process a given job. This can be helpful when a queued job is modifying a resource that should only be modified by one job at a time. For example, we may limit jobs of a given type to only be processed by one worker at a time:
+
+    Redis::funnel('key')->limit(1)->then(function () {
+        // Job logic...
+    }, function () {
+        // Could not obtain lock...
+
+        return $this->release(10);
+    });
+
 ### Time Based Job Attempts
 
 As an alternative to defining how many times a job may be attempted before it fails, you may now define a time at which the job should timeout. This allows a job to be attempted any number of times within a given time frame. To define the time at which a job should timeout, add a `retryUntil` method to your job class:
@@ -158,31 +177,6 @@
     }
 
 > {tip} You may also define a `retryUntil` method on your queued event listeners.
-=======
-### Queued Job Rate Limiting
-
-If your application interacts with Redis, you may now throttle your queued jobs by time or concurrency. This feature can be of assistance when your queued jobs are interacting with APIs that are also rate limited. For example, you may throttle a given type of job to only run 10 times every 60 seconds:
-
-    Redis::throttle('key')->allow(10)->every(60)->then(function () {
-        // Job logic...
-    }, function () {
-        // Could not obtain lock...
-
-        return $this->release(10);
-    });
-
-> {tip} In the example above, the `key` may be any string that uniquely identifies the type of job you would like to rate limit. For example, you may wish to construct the key based on the class name of the job and the IDs of the Eloquent models it operates on.
-
-Alternatively, you may specify the maximum number of workers that may simultaneously process a given job. This can be helpful when a queued job is modifying a resource that should only be modified by one job at a time. For example, we may limit jobs of a given type to only be processed by one worker at a time:
-
-    Redis::funnel('key')->limit(1)->then(function () {
-        // Job logic...
-    }, function () {
-        // Could not obtain lock...
-
-        return $this->release(10);
-    });
->>>>>>> e039d2cf
 
 ### Validation Rule Objects
 
