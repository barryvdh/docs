# Laravel Cashier

- [Introduction](#introduction)
- [Configuration](#configuration)
- [Subscribing To A Plan](#subscribing-to-a-plan)
- [Single Charges](#single-charges)
- [No Card Up Front](#no-card-up-front)
- [Swapping Subscriptions](#swapping-subscriptions)
- [Subscription Quantity](#subscription-quantity)
- [Subscription Tax](#subscription-tax)
- [Cancelling A Subscription](#cancelling-a-subscription)
- [Resuming A Subscription](#resuming-a-subscription)
- [Checking Subscription Status](#checking-subscription-status)
- [Handling Failed Subscriptions](#handling-failed-subscriptions)
- [Handling Other Stripe Webhooks](#handling-other-stripe-webhooks)
- [Invoices](#invoices)

<a name="introduction"></a>
## Introduction

Laravel Cashier provides an expressive, fluent interface to [Stripe's](https://stripe.com) subscription billing services. It handles almost all of the boilerplate subscription billing code you are dreading writing. In addition to basic subscription management, Cashier can handle coupons, swapping subscription, subscription "quantities", cancellation grace periods, and even generate invoice PDFs.

<a name="configuration"></a>
## Configuration

#### Composer

First, add the Cashier package to your `composer.json` file:

	"laravel/cashier": "~5.0" (For Stripe SDK ~2.0, and Stripe APIs on 2015-02-18 version and later)
	"laravel/cashier": "~4.0" (For Stripe APIs on 2015-02-18 version and later)
	"laravel/cashier": "~3.0" (For Stripe APIs up to and including 2015-02-16 version)

#### Service Provider

Next, register the `Laravel\Cashier\CashierServiceProvider` in your `app` configuration file.

#### Migration

Before using Cashier, we'll need to add several columns to your database. Don't worry, you can use the `cashier:table` Artisan command to create a migration to add the necessary column. For example, to add the column to the users table use `php artisan cashier:table users`. Once the migration has been created, simply run the `migrate` command.

#### Model Setup

Next, add the `Billable` trait and appropriate date mutators to your model definition:

	use Laravel\Cashier\Billable;
	use Laravel\Cashier\Contracts\Billable as BillableContract;

	class User extends Model implements BillableContract {

		use Billable;

		protected $dates = ['trial_ends_at', 'subscription_ends_at'];

	}

#### Stripe Key

Finally, set your Stripe key in your `services.php` config file:

	'stripe' => [
		'model'  => 'User',
		'secret' => env('STRIPE_API_SECRET'),
	],

Alternatively you can store it in one of your bootstrap files or service providers, such as the `AppServiceProvider`:

	User::setStripeKey('stripe-key');

<a name="subscribing-to-a-plan"></a>
## Subscribing To A Plan

Once you have a model instance, you can easily subscribe that user to a given Stripe plan:

	$user = User::find(1);

	$user->subscription('monthly')->create($creditCardToken);

If you would like to apply a coupon when creating the subscription, you may use the `withCoupon` method:

	$user->subscription('monthly')
	     ->withCoupon('code')
	     ->create($creditCardToken);

The `subscription` method will automatically create the Stripe subscription, as well as update your database with Stripe customer ID and other relevant billing information. If your plan has a trial configured in Stripe, the trial end date will also automatically be set on the user record.

If your plan has a trial period that is **not** configured in Stripe, you must set the trial end date manually after subscribing:

	$user->trial_ends_at = Carbon::now()->addDays(14);

	$user->save();

### Specifying Additional User Details

If you would like to specify additional customer details, you may do so by passing them as second argument to the `create` method:

	$user->subscription('monthly')->create($creditCardToken, [
		'email' => $email, 'description' => 'Our First Customer'
	]);

To learn more about the additional fields supported by Stripe, check out Stripe's [documentation on customer creation](https://stripe.com/docs/api#create_customer).

<a name="single-charges"></a>
## Single Charges

If you would like to make a "one off" charge against a subscribed customer's credit card, you may use the `charge` method:

	$user->charge(100);

The `charge` method accepts the amount you would like to charge in the **lowest denominator of the currency**. So, for example, the example above will charge 100 cents, or $1.00, against the user's credit card.

The `charge` method accepts an array as its second argument, allowing you to pass any options you wish to the underlying Stripe charge creation:

	$user->charge(100, [
		'source' => $token,
		'receipt_email' => $user->email,
	]);

The `charge` method will return `false` if the charge fails. This typically indicates the charge was denied:

	if ( ! $user->charge(100))
	{
		// The charge was denied...
	}

If the charge is successful, the full Stripe response will be returned from the method.

<a name="no-card-up-front"></a>
## No Card Up Front

If your application offers a free-trial with no credit-card up front, set the `cardUpFront` property on your model to `false`:

	protected $cardUpFront = false;

On account creation, be sure to set the trial end date on the model:

	$user->trial_ends_at = Carbon::now()->addDays(14);

	$user->save();

<a name="swapping-subscriptions"></a>
## Swapping Subscriptions

To swap a user to a new subscription, use the `swap` method:

	$user->subscription('premium')->swap();

If the user is on trial, the trial will be maintained as normal. Also, if a "quantity" exists for the subscription, that quantity will also be maintained.

<a name="subscription-quantity"></a>
## Subscription Quantity

Sometimes subscriptions are affected by "quantity". For example, your application might charge $10 per month per user on an account. To easily increment or decrement your subscription quantity, use the `increment` and `decrement` methods:

	$user = User::find(1);

	$user->subscription()->increment();

	// Add five to the subscription's current quantity...
	$user->subscription()->increment(5);

	$user->subscription()->decrement();

	// Subtract five to the subscription's current quantity...
	$user->subscription()->decrement(5);

<a name="subscription-tax"></a>
## Subscription Tax

With Cashier, it's easy to override the `tax_percent` value sent to Stripe. To specify the tax percentage a user pays on a subscription, implement the `getTaxPercent` method on your model, and return a numeric value between 0 and 100, with no more than 2 decimal places.

	public function getTaxPercent()
	{
		return 20;
	}

This enables you to apply a tax rate on a model-by-model basis, which may be helpful for a user base that spans multiple countries.

<a name="cancelling-a-subscription"></a>
## Cancelling A Subscription

Cancelling a subscription is a walk in the park:

	$user->subscription()->cancel();

When a subscription is cancelled, Cashier will automatically set the `subscription_ends_at` column on your database. This column is used to know when the `subscribed` method should begin returning `false`. For example, if a customer cancels a subscription on March 1st, but the subscription was not scheduled to end until March 5th, the `subscribed` method will continue to return `true` until March 5th.

<a name="resuming-a-subscription"></a>
## Resuming A Subscription

If a user has cancelled their subscription and you wish to resume it, use the `resume` method:

	$user->subscription('monthly')->resume($creditCardToken);

If the user cancels a subscription and then resumes that subscription before the subscription has fully expired, they will not be billed immediately. Their subscription will simply be re-activated, and they will be billed on the original billing cycle.

<a name="checking-subscription-status"></a>
## Checking Subscription Status

To verify that a user is subscribed to your application, use the `subscribed` method:

	if ($user->subscribed())
	{
		//
	}

<<<<<<< HEAD
The `subscribed` method makes a great candidate for a [route middleware](/docs/master/middleware):
=======
The `subscribed` method makes a great candidate for a [route middleware](/docs/{{version}}/middleware):
>>>>>>> 95f9380c

	public function handle($request, Closure $next)
	{
		if ($request->user() && ! $request->user()->subscribed())
		{
			return redirect('billing');
		}

		return $next($request);
	}

You may also determine if the user is still within their trial period (if applicable) using the `onTrial` method:

	if ($user->onTrial())
	{
		//
	}

To determine if the user was once an active subscriber, but has cancelled their subscription, you may use the `cancelled` method:

	if ($user->cancelled())
	{
		//
	}

You may also determine if a user has cancelled their subscription, but are still on their "grace period" until the subscription fully expires. For example, if a user cancels a subscription on March 5th that was scheduled to end on March 10th, the user is on their "grace period" until March 10th. Note that the `subscribed` method still returns `true` during this time.

	if ($user->onGracePeriod())
	{
		//
	}

The `everSubscribed` method may be used to determine if the user has ever subscribed to a plan in your application:

	if ($user->everSubscribed())
	{
		//
	}

The `onPlan` method may be used to determine if the user is subscribed to a given plan based on its ID:

	if ($user->onPlan('monthly'))
	{
		//
	}

<a name="handling-failed-subscriptions"></a>
## Handling Failed Subscriptions

What if a customer's credit card expires? No worries - Cashier includes a Webhook controller that can easily cancel the customer's subscription for you. Just point a route to the controller:

	Route::post('stripe/webhook', 'Laravel\Cashier\WebhookController@handleWebhook');

That's it! Failed payments will be captured and handled by the controller. The controller will cancel the customer's subscription when Stripe determines the subscription has failed (normally after three failed payment attempts). The `stripe/webhook` URI in this example is just for example. You will need to configure the URI in your Stripe settings.

<a name="handling-other-stripe-webhooks"></a>
## Handling Other Stripe Webhooks

If you have additional Stripe webhook events you would like to handle, simply extend the Webhook controller. Your method names should correspond to Cashier's expected convention, specifically, methods should be prefixed with `handle` and the name of the Stripe webhook you wish to handle. For example, if you wish to handle the `invoice.payment_succeeded` webhook, you should add a `handleInvoicePaymentSucceeded` method to the controller.

	class WebhookController extends Laravel\Cashier\WebhookController {

		public function handleInvoicePaymentSucceeded($payload)
		{
			// Handle The Event
		}

	}

> **Note:** In addition to updating the subscription information in your database, the Webhook controller will also cancel the subscription via the Stripe API.

<a name="invoices"></a>
## Invoices

You can easily retrieve an array of a user's invoices using the `invoices` method:

	$invoices = $user->invoices();

When listing the invoices for the customer, you may use these helper methods to display the relevant invoice information:

	{{ $invoice->id }}

	{{ $invoice->dateString() }}

	{{ $invoice->dollars() }}

Use the `downloadInvoice` method to generate a PDF download of the invoice. Yes, it's really this easy:

	return $user->downloadInvoice($invoice->id, [
		'vendor'  => 'Your Company',
		'product' => 'Your Product',
	]);<|MERGE_RESOLUTION|>--- conflicted
+++ resolved
@@ -204,11 +204,7 @@
 		//
 	}
 
-<<<<<<< HEAD
-The `subscribed` method makes a great candidate for a [route middleware](/docs/master/middleware):
-=======
 The `subscribed` method makes a great candidate for a [route middleware](/docs/{{version}}/middleware):
->>>>>>> 95f9380c
 
 	public function handle($request, Closure $next)
 	{
