# Eloquent ORM

- [Introduction](#introduction)
- [Basic Usage](#basic-usage)
- [Mass Assignment](#mass-assignment)
- [Insert, Update, Delete](#insert-update-delete)
- [Soft Deleting](#soft-deleting)
- [Timestamps](#timestamps)
- [Query Scopes](#query-scopes)
- [Global Scopes](#global-scopes)
- [Relationships](#relationships)
- [Querying Relations](#querying-relations)
- [Eager Loading](#eager-loading)
- [Inserting Related Models](#inserting-related-models)
- [Touching Parent Timestamps](#touching-parent-timestamps)
- [Working With Pivot Tables](#working-with-pivot-tables)
- [Collections](#collections)
- [Accessors & Mutators](#accessors-and-mutators)
- [Date Mutators](#date-mutators)
- [Attribute Casting](#attribute-casting)
- [Model Events](#model-events)
- [Model Observers](#model-observers)
- [Model URL Generation](#model-url-generation)
- [Converting To Arrays / JSON](#converting-to-arrays-or-json)

<a name="introduction"></a>
## Introduction

The Eloquent ORM included with Laravel provides a beautiful, simple ActiveRecord implementation for working with your database. Each database table has a corresponding "Model" which is used to interact with that table.

Before getting started, be sure to configure a database connection in `config/database.php`.

<a name="basic-usage"></a>
## Basic Usage

To get started, create an Eloquent model. Models typically live in the `app` directory, but you are free to place them anywhere that can be auto-loaded according to your `composer.json` file. All Eloquent models extend `Illuminate\Database\Eloquent\Model`.

#### Defining An Eloquent Model

	class User extends Model {}

You may also generate Eloquent models using the `make:model` command:

	php artisan make:model User

<<<<<<< HEAD
If you would like to generate a migration when you generate the model, you may use the `migrate` / `m` switch:

	php artisan make:model User --migration

	php artisan make:model User -m

Note that we did not tell Eloquent which table to use for our `User` model. The "snake case" name of the class will be used as the table name unless another name is explicitly specified. So, in this case, Eloquent will assume the `User` model stores records in the `users` table. You may specify a custom table by defining a `table` property on your model:
=======
Note that we did not tell Eloquent which table to use for our `User` model. The "snake case", plural name of the class will be used as the table name unless another name is explicitly specified. So, in this case, Eloquent will assume the `User` model stores records in the `users` table. You may specify a custom table by defining a `table` property on your model:
>>>>>>> e103358d

	class User extends Model {

		protected $table = 'my_users';

	}

> **Note:** Eloquent will also assume that each table has a primary key column named `id`. You may define a `primaryKey` property to override this convention. Likewise, you may define a `connection` property to override the name of the database connection that should be used when utilizing the model.

Once a model is defined, you are ready to start retrieving and creating records in your table. Note that you will need to place `updated_at` and `created_at` columns on your table by default. If you do not wish to have these columns automatically maintained, set the `$timestamps` property on your model to `false`.

#### Retrieving All Records

	$users = User::all();

#### Retrieving A Record By Primary Key

	$user = User::find(1);

	var_dump($user->name);

> **Note:** All methods available on the [query builder](/docs/queries) are also available when querying Eloquent models.

#### Retrieving A Model By Primary Key Or Throw An Exception

Sometimes you may wish to throw an exception if a model is not found. To do this, you may use the `firstOrFail` method:

	$model = User::findOrFail(1);

	$model = User::where('votes', '>', 100)->firstOrFail();

Doing this will let you catch the exception so you can log and display an error page as necessary. To catch the `ModelNotFoundException`, add some logic to your `app/Exceptions/Handler.php` file.

	use Illuminate\Database\Eloquent\ModelNotFoundException;

	class Handler extends ExceptionHandler {

		public function render($request, Exception $e)
		{
			if ($e instanceof ModelNotFoundException)
			{
				// Custom logic for model not found...
			}

			return parent::render($request, $e);
		}

	}

#### Querying Using Eloquent Models

	$users = User::where('votes', '>', 100)->take(10)->get();

	foreach ($users as $user)
	{
		var_dump($user->name);
	}

#### Eloquent Aggregates

Of course, you may also use the query builder aggregate functions.

	$count = User::where('votes', '>', 100)->count();

If you are unable to generate the query you need via the fluent interface, feel free to use `whereRaw`:

	$users = User::whereRaw('age > ? and votes = 100', [25])->get();

#### Chunking Results

If you need to process a lot (thousands) of Eloquent records, using the `chunk` command will allow you to do without eating all of your RAM:

	User::chunk(200, function($users)
	{
		foreach ($users as $user)
		{
			//
		}
	});

The first argument passed to the method is the number of records you wish to receive per "chunk". The Closure passed as the second argument will be called for each chunk that is pulled from the database.

#### Specifying The Query Connection

You may also specify which database connection should be used when running an Eloquent query. Simply use the `on` method:

	$user = User::on('connection-name')->find(1);

If you are using [read / write connections](/docs/master/database#read-write-connections), you may force the query to use the "write" connection with the following method:

	$user = User::onWriteConnection()->find(1);

<a name="mass-assignment"></a>
## Mass Assignment

When creating a new model, you pass an array of attributes to the model constructor. These attributes are then assigned to the model via mass-assignment. This is convenient; however, can be a **serious** security concern when blindly passing user input into a model. If user input is blindly passed into a model, the user is free to modify **any** and **all** of the model's attributes. For this reason, all Eloquent models protect against mass-assignment by default.

To get started, set the `fillable` or `guarded` properties on your model.

#### Defining Fillable Attributes On A Model

The `fillable` property specifies which attributes should be mass-assignable. This can be set at the class or instance level.

	class User extends Model {

		protected $fillable = ['first_name', 'last_name', 'email'];

	}

In this example, only the three listed attributes will be mass-assignable.

#### Defining Guarded Attributes On A Model

The inverse of `fillable` is `guarded`, and serves as a "black-list" instead of a "white-list":

	class User extends Model {

		protected $guarded = ['id', 'password'];

	}

> **Note:** When using `guarded`, you should still never pass `Input::get()` or any raw array of user controlled input into a `save` or `update` method, as any column that is not guarded may be updated.

#### Blocking All Attributes From Mass Assignment

In the example above, the `id` and `password` attributes may **not** be mass assigned. All other attributes will be mass assignable. You may also block **all** attributes from mass assignment using the guard property:

	protected $guarded = ['*'];

<a name="insert-update-delete"></a>
## Insert, Update, Delete

To create a new record in the database from a model, simply create a new model instance and call the `save` method.

#### Saving A New Model

	$user = new User;

	$user->name = 'John';

	$user->save();

> **Note:** Typically, your Eloquent models will have auto-incrementing keys. However, if you wish to specify your own keys, set the `incrementing` property on your model to `false`.

You may also use the `create` method to save a new model in a single line. The inserted model instance will be returned to you from the method. However, before doing so, you will need to specify either a `fillable` or `guarded` attribute on the model, as all Eloquent models protect against mass-assignment.

After saving or creating a new model that uses auto-incrementing IDs, you may retrieve the ID by accessing the object's `id` attribute:

	$insertedId = $user->id;

#### Setting The Guarded Attributes On The Model

	class User extends Model {

		protected $guarded = ['id', 'account_id'];

	}

#### Using The Model Create Method

	// Create a new user in the database...
	$user = User::create(['name' => 'John']);

	// Retrieve the user by the attributes, or create it if it doesn't exist...
	$user = User::firstOrCreate(['name' => 'John']);

	// Retrieve the user by the attributes, or instantiate a new instance...
	$user = User::firstOrNew(['name' => 'John']);

#### Updating A Retrieved Model

To update a model, you may retrieve it, change an attribute, and use the `save` method:

	$user = User::find(1);

	$user->email = 'john@foo.com';

	$user->save();

#### Saving A Model And Relationships

Sometimes you may wish to save not only a model, but also all of its relationships. To do so, you may use the `push` method:

	$user->push();

You may also run updates as queries against a set of models:

	$affectedRows = User::where('votes', '>', 100)->update(['status' => 2]);

> **Note:** No model events are fired when updating a set of models via the Eloquent query builder.

#### Deleting An Existing Model

To delete a model, simply call the `delete` method on the instance:

	$user = User::find(1);

	$user->delete();

#### Deleting An Existing Model By Key

	User::destroy(1);

	User::destroy([1, 2, 3]);

	User::destroy(1, 2, 3);

Of course, you may also run a delete query on a set of models:

	$affectedRows = User::where('votes', '>', 100)->delete();

#### Updating Only The Model's Timestamps

If you wish to simply update the timestamps on a model, you may use the `touch` method:

	$user->touch();

<a name="soft-deleting"></a>
## Soft Deleting

When soft deleting a model, it is not actually removed from your database. Instead, a `deleted_at` timestamp is set on the record. To enable soft deletes for a model, apply the `SoftDeletes` to the model:

	use Illuminate\Database\Eloquent\SoftDeletes;

	class User extends Model {

		use SoftDeletes;

		protected $dates = ['deleted_at'];

	}

To add a `deleted_at` column to your table, you may use the `softDeletes` method from a migration:

	$table->softDeletes();

Now, when you call the `delete` method on the model, the `deleted_at` column will be set to the current timestamp. When querying a model that uses soft deletes, the "deleted" models will not be included in query results.

#### Forcing Soft Deleted Models Into Results

To force soft deleted models to appear in a result set, use the `withTrashed` method on the query:

	$users = User::withTrashed()->where('account_id', 1)->get();

The `withTrashed` method may be used on a defined relationship:

	$user->posts()->withTrashed()->get();

If you wish to **only** receive soft deleted models in your results, you may use the `onlyTrashed` method:

	$users = User::onlyTrashed()->where('account_id', 1)->get();

To restore a soft deleted model into an active state, use the `restore` method:

	$user->restore();

You may also use the `restore` method on a query:

	User::withTrashed()->where('account_id', 1)->restore();

Like with `withTrashed`, the `restore` method may also be used on relationships:

	$user->posts()->restore();

If you wish to truly remove a model from the database, you may use the `forceDelete` method:

	$user->forceDelete();

The `forceDelete` method also works on relationships:

	$user->posts()->forceDelete();

To determine if a given model instance has been soft deleted, you may use the `trashed` method:

	if ($user->trashed())
	{
		//
	}

<a name="timestamps"></a>
## Timestamps

By default, Eloquent will maintain the `created_at` and `updated_at` columns on your database table automatically. Simply add these `timestamp` columns to your table and Eloquent will take care of the rest. If you do not wish for Eloquent to maintain these columns, add the following property to your model:

#### Disabling Auto Timestamps

	class User extends Model {

		protected $table = 'users';

		public $timestamps = false;

	}

#### Providing A Custom Timestamp Format

If you wish to customize the format of your timestamps, you may override the `getDateFormat` method in your model:

	class User extends Model {

		protected function getDateFormat()
		{
			return 'U';
		}

	}

<a name="query-scopes"></a>
## Query Scopes

#### Defining A Query Scope

Scopes allow you to easily re-use query logic in your models. To define a scope, simply prefix a model method with `scope`:

	class User extends Model {

		public function scopePopular($query)
		{
			return $query->where('votes', '>', 100);
		}

		public function scopeWomen($query)
		{
			return $query->whereGender('W');
		}

	}

#### Utilizing A Query Scope

	$users = User::popular()->women()->orderBy('created_at')->get();

#### Dynamic Scopes

Sometimes you may wish to define a scope that accepts parameters. Just add your parameters to your scope function:

	class User extends Model {

		public function scopeOfType($query, $type)
		{
			return $query->whereType($type);
		}

	}

Then pass the parameter into the scope call:

	$users = User::ofType('member')->get();

<a name="global-scopes"></a>
## Global Scopes

Sometimes you may wish to define a scope that applies to all queries performed on a model. In essence, this is how Eloquent's own "soft delete" feature works. Global scopes are defined using a combination of PHP traits and an implementation of `Illuminate\Database\Eloquent\ScopeInterface`.

First, let's define a trait. For this example, we'll use the `SoftDeletes` that ships with Laravel:

	trait SoftDeletes {

		/**
		 * Boot the soft deleting trait for a model.
		 *
		 * @return void
		 */
		public static function bootSoftDeletes()
		{
			static::addGlobalScope(new SoftDeletingScope);
		}

	}

If an Eloquent model uses a trait that has a method matching the `bootNameOfTrait` naming convention, that trait method will be called when the Eloquent model is booted, giving you an opportunity to register a global scope, or do anything else you want. A scope must implement `ScopeInterface`, which specifies two methods: `apply` and `remove`.

The `apply` method receives an `Illuminate\Database\Eloquent\Builder` query builder object and the `Model` it's applied to, and is responsible for adding any additional `where` clauses that the scope wishes to add. The `remove` method also receives a `Builder` object and `Model` and is responsible for reversing the action taken by `apply`. In other words, `remove` should remove the `where` clause (or any other clause) that was added. So, for our `SoftDeletingScope`, the methods look something like this:

	/**
	 * Apply the scope to a given Eloquent query builder.
	 *
	 * @param  \Illuminate\Database\Eloquent\Builder  $builder
	 * @param  \Illuminate\Database\Eloquent\Model  $model
	 * @return void
	 */
	public function apply(Builder $builder, Model $model)
	{
		$builder->whereNull($model->getQualifiedDeletedAtColumn());

		$this->extend($builder);
	}

	/**
	 * Remove the scope from the given Eloquent query builder.
	 *
	 * @param  \Illuminate\Database\Eloquent\Builder  $builder
	 * @param  \Illuminate\Database\Eloquent\Model  $model
	 * @return void
	 */
	public function remove(Builder $builder, Model $model)
	{
		$column = $model->getQualifiedDeletedAtColumn();

		$query = $builder->getQuery();

		foreach ((array) $query->wheres as $key => $where)
		{
			// If the where clause is a soft delete date constraint, we will remove it from
			// the query and reset the keys on the wheres. This allows this developer to
			// include deleted model in a relationship result set that is lazy loaded.
			if ($this->isSoftDeleteConstraint($where, $column))
			{
				unset($query->wheres[$key]);

				$query->wheres = array_values($query->wheres);
			}
		}
	}

<a name="relationships"></a>
## Relationships

Of course, your database tables are probably related to one another. For example, a blog post may have many comments, or an order could be related to the user who placed it. Eloquent makes managing and working with these relationships easy. Laravel supports many types of relationships:

- [One To One](#one-to-one)
- [One To Many](#one-to-many)
- [Many To Many](#many-to-many)
- [Has Many Through](#has-many-through)
- [Polymorphic Relations](#polymorphic-relations)
- [Many To Many Polymorphic Relations](#many-to-many-polymorphic-relations)

<a name="one-to-one"></a>
### One To One

#### Defining A One To One Relation

A one-to-one relationship is a very basic relation. For example, a `User` model might have one `Phone`. We can define this relation in Eloquent:

	class User extends Model {

		public function phone()
		{
			return $this->hasOne('App\Phone');
		}

	}

The first argument passed to the `hasOne` method is the name of the related model. Once the relationship is defined, we may retrieve it using Eloquent's [dynamic properties](#dynamic-properties):

	$phone = User::find(1)->phone;

The SQL performed by this statement will be as follows:

	select * from users where id = 1

	select * from phones where user_id = 1

Take note that Eloquent assumes the foreign key of the relationship based on the model name. In this case, `Phone` model is assumed to use a `user_id` foreign key. If you wish to override this convention, you may pass a second argument to the `hasOne` method. Furthermore, you may pass a third argument to the method to specify which local column that should be used for the association:

	return $this->hasOne('App\Phone', 'foreign_key');

	return $this->hasOne('App\Phone', 'foreign_key', 'local_key');

#### Defining The Inverse Of A Relation

To define the inverse of the relationship on the `Phone` model, we use the `belongsTo` method:

	class Phone extends Model {

		public function user()
		{
			return $this->belongsTo('App\User');
		}

	}

In the example above, Eloquent will look for a `user_id` column on the `phones` table. If you would like to define a different foreign key column, you may pass it as the second argument to the `belongsTo` method:

	class Phone extends Model {

		public function user()
		{
			return $this->belongsTo('App\User', 'local_key');
		}

	}

Additionally, you pass a third parameter which specifies the name of the associated column on the parent table:

	class Phone extends Model {

		public function user()
		{
			return $this->belongsTo('App\User', 'local_key', 'parent_key');
		}

	}

<a name="one-to-many"></a>
### One To Many

An example of a one-to-many relation is a blog post that "has many" comments. We can model this relation like so:

	class Post extends Model {

		public function comments()
		{
			return $this->hasMany('App\Comment');
		}

	}

Now we can access the post's comments through the [dynamic property](#dynamic-properties):

	$comments = Post::find(1)->comments;

If you need to add further constraints to which comments are retrieved, you may call the `comments` method and continue chaining conditions:

	$comments = Post::find(1)->comments()->where('title', '=', 'foo')->first();

Again, you may override the conventional foreign key by passing a second argument to the `hasMany` method. And, like the `hasOne` relation, the local column may also be specified:

	return $this->hasMany('App\Comment', 'foreign_key');

	return $this->hasMany('App\Comment', 'foreign_key', 'local_key');

#### Defining The Inverse Of A Relation

To define the inverse of the relationship on the `Comment` model, we use the `belongsTo` method:

	class Comment extends Model {

		public function post()
		{
			return $this->belongsTo('App\Post');
		}

	}

<a name="many-to-many"></a>
### Many To Many

Many-to-many relations are a more complicated relationship type. An example of such a relationship is a user with many roles, where the roles are also shared by other users. For example, many users may have the role of "Admin". Three database tables are needed for this relationship: `users`, `roles`, and `role_user`. The `role_user` table is derived from the alphabetical order of the related model names, and should have `user_id` and `role_id` columns.

We can define a many-to-many relation using the `belongsToMany` method:

	class User extends Model {

		public function roles()
		{
			return $this->belongsToMany('App\Role');
		}

	}

Now, we can retrieve the roles through the `User` model:

	$roles = User::find(1)->roles;

If you would like to use an unconventional table name for your pivot table, you may pass it as the second argument to the `belongsToMany` method:

	return $this->belongsToMany('App\Role', 'user_roles');

You may also override the conventional associated keys:

	return $this->belongsToMany('App\Role', 'user_roles', 'user_id', 'foo_id');

Of course, you may also define the inverse of the relationship on the `Role` model:

	class Role extends Model {

		public function users()
		{
			return $this->belongsToMany('App\User');
		}

	}

<a name="has-many-through"></a>
### Has Many Through

The "has many through" relation provides a convenient short-cut for accessing distant relations via an intermediate relation. For example, a `Country` model might have many `Post` through a `User` model. The tables for this relationship would look like this:

	countries
		id - integer
		name - string

	users
		id - integer
		country_id - integer
		name - string

	posts
		id - integer
		user_id - integer
		title - string

Even though the `posts` table does not contain a `country_id` column, the `hasManyThrough` relation will allow us to access a country's posts via `$country->posts`. Let's define the relationship:

	class Country extends Model {

		public function posts()
		{
			return $this->hasManyThrough('App\Post', 'App\User');
		}

	}

If you would like to manually specify the keys of the relationship, you may pass them as the third and fourth arguments to the method:

	class Country extends Model {

		public function posts()
		{
			return $this->hasManyThrough('App\Post', 'App\User', 'country_id', 'user_id');
		}

	}

<a name="polymorphic-relations"></a>
### Polymorphic Relations

Polymorphic relations allow a model to belong to more than one other model, on a single association. For example, you might have a photo model that belongs to either a staff model or an order model. We would define this relation like so:

	class Photo extends Model {

		public function imageable()
		{
			return $this->morphTo();
		}

	}

	class Staff extends Model {

		public function photos()
		{
			return $this->morphMany('App\Photo', 'imageable');
		}

	}

	class Order extends Model {

		public function photos()
		{
			return $this->morphMany('App\Photo', 'imageable');
		}

	}

#### Retrieving A Polymorphic Relation

Now, we can retrieve the photos for either a staff member or an order:

	$staff = Staff::find(1);

	foreach ($staff->photos as $photo)
	{
		//
	}

#### Retrieving The Owner Of A Polymorphic Relation

However, the true "polymorphic" magic is when you access the staff or order from the `Photo` model:

	$photo = Photo::find(1);

	$imageable = $photo->imageable;

The `imageable` relation on the `Photo` model will return either a `Staff` or `Order` instance, depending on which type of model owns the photo.

#### Polymorphic Relation Table Structure

To help understand how this works, let's explore the database structure for a polymorphic relation:

	staff
		id - integer
		name - string

	orders
		id - integer
		price - integer

	photos
		id - integer
		path - string
		imageable_id - integer
		imageable_type - string

The key fields to notice here are the `imageable_id` and `imageable_type` on the `photos` table. The ID will contain the ID value of, in this example, the owning staff or order, while the type will contain the class name of the owning model. This is what allows the ORM to determine which type of owning model to return when accessing the `imageable` relation.

<a name="many-to-many-polymorphic-relations"></a>
### Many To Many Polymorphic Relations

#### Polymorphic Many To Many Relation Table Structure

In addition to traditional polymorphic relations, you may also specify many-to-many polymorphic relations. For example, a blog `Post` and `Video` model could share a polymorphic relation to a `Tag` model. First, let's examine the table structure:

	posts
		id - integer
		name - string

	videos
		id - integer
		name - string

	tags
		id - integer
		name - string

	taggables
		tag_id - integer
		taggable_id - integer
		taggable_type - string

Next, we're ready to setup the relationships on the model. The `Post` and `Video` model will both have a `morphToMany` relationship via a `tags` method:

	class Post extends Model {

		public function tags()
		{
			return $this->morphToMany('App\Tag', 'taggable');
		}

	}

The `Tag` model may define a method for each of its relationships:

	class Tag extends Model {

		public function posts()
		{
			return $this->morphedByMany('App\Post', 'taggable');
		}

		public function videos()
		{
			return $this->morphedByMany('App\Video', 'taggable');
		}

	}

<a name="querying-relations"></a>
## Querying Relations

#### Querying Relations When Selecting

When accessing the records for a model, you may wish to limit your results based on the existence of a relationship. For example, you wish to pull all blog posts that have at least one comment. To do so, you may use the `has` method:

	$posts = Post::has('comments')->get();

You may also specify an operator and a count:

	$posts = Post::has('comments', '>=', 3)->get();

Nested `has` statements may also be constructed using "dot" notation:

	$posts = Post::has('comments.votes')->get();

If you need even more power, you may use the `whereHas` and `orWhereHas` methods to put "where" conditions on your `has` queries:

	$posts = Post::whereHas('comments', function($q)
	{
		$q->where('content', 'like', 'foo%');

	})->get();

<a name="dynamic-properties"></a>
### Dynamic Properties

Eloquent allows you to access your relations via dynamic properties. Eloquent will automatically load the relationship for you, and is even smart enough to know whether to call the `get` (for one-to-many relationships) or `first` (for one-to-one relationships) method.  It will then be accessible via a dynamic property by the same name as the relation. For example, with the following model `$phone`:

	class Phone extends Model {

		public function user()
		{
			return $this->belongsTo('App\User');
		}

	}

	$phone = Phone::find(1);

Instead of echoing the user's email like this:

	echo $phone->user()->first()->email;

It may be shortened to simply:

	echo $phone->user->email;

> **Note:** Relationships that return many results will return an instance of the `Illuminate\Database\Eloquent\Collection` class.

<a name="eager-loading"></a>
## Eager Loading

Eager loading exists to alleviate the N + 1 query problem. For example, consider a `Book` model that is related to `Author`. The relationship is defined like so:

	class Book extends Model {

		public function author()
		{
			return $this->belongsTo('App\Author');
		}

	}

Now, consider the following code:

	foreach (Book::all() as $book)
	{
		echo $book->author->name;
	}

This loop will execute 1 query to retrieve all of the books on the table, then another query for each book to retrieve the author. So, if we have 25 books, this loop would run 26 queries.

Thankfully, we can use eager loading to drastically reduce the number of queries. The relationships that should be eager loaded may be specified via the `with` method:

	foreach (Book::with('author')->get() as $book)
	{
		echo $book->author->name;
	}

In the loop above, only two queries will be executed:

	select * from books

	select * from authors where id in (1, 2, 3, 4, 5, ...)

Wise use of eager loading can drastically increase the performance of your application.

Of course, you may eager load multiple relationships at one time:

	$books = Book::with('author', 'publisher')->get();

You may even eager load nested relationships:

	$books = Book::with('author.contacts')->get();

In the example above, the `author` relationship will be eager loaded, and the author's `contacts` relation will also be loaded.

### Eager Load Constraints

Sometimes you may wish to eager load a relationship, but also specify a condition for the eager load. Here's an example:

	$users = User::with(['posts' => function($query)
	{
		$query->where('title', 'like', '%first%');

	}])->get();

In this example, we're eager loading the user's posts, but only if the post's title column contains the word "first".

Of course, eager loading Closures aren't limited to "constraints". You may also apply orders:

	$users = User::with(['posts' => function($query)
	{
		$query->orderBy('created_at', 'desc');

	}])->get();

### Lazy Eager Loading

It is also possible to eagerly load related models directly from an already existing model collection. This may be useful when dynamically deciding whether to load related models or not, or in combination with caching.

	$books = Book::all();

	$books->load('author', 'publisher');

You may also pass a Closure to set constraints on the query:

	$books->load(['author' => function($query)
	{
		$query->orderBy('published_date', 'asc');
	}]);

<a name="inserting-related-models"></a>
## Inserting Related Models

#### Attaching A Related Model

You will often need to insert new related models. For example, you may wish to insert a new comment for a post. Instead of manually setting the `post_id` foreign key on the model, you may insert the new comment from its parent `Post` model directly:

	$comment = new Comment(['message' => 'A new comment.']);

	$post = Post::find(1);

	$comment = $post->comments()->save($comment);

In this example, the `post_id` field will automatically be set on the inserted comment.

If you need to save multiple related models:

	$comments = [
		new Comment(['message' => 'A new comment.']),
		new Comment(['message' => 'Another comment.']),
		new Comment(['message' => 'The latest comment.'])
	];

	$post = Post::find(1);

	$post->comments()->saveMany($comments);

### Associating Models (Belongs To)

When updating a `belongsTo` relationship, you may use the `associate` method. This method will set the foreign key on the child model:

	$account = Account::find(10);

	$user->account()->associate($account);

	$user->save();

### Inserting Related Models (Many To Many)

You may also insert related models when working with many-to-many relations. Let's continue using our `User` and `Role` models as examples. We can easily attach new roles to a user using the `attach` method:

#### Attaching Many To Many Models

	$user = User::find(1);

	$user->roles()->attach(1);

You may also pass an array of attributes that should be stored on the pivot table for the relation:

	$user->roles()->attach(1, ['expires' => $expires]);

Of course, the opposite of `attach` is `detach`:

	$user->roles()->detach(1);

Both `attach` and `detach` also take arrays of IDs as input:

	$user = User::find(1);

	$user->roles()->detach([1, 2, 3]);

	$user->roles()->attach([1 => ['attribute1' => 'value1'], 2, 3]);

#### Using Sync To Attach Many To Many Models

You may also use the `sync` method to attach related models. The `sync` method accepts an array of IDs to place on the pivot table. After this operation is complete, only the IDs in the array will be on the intermediate table for the model:

	$user->roles()->sync([1, 2, 3]);

#### Adding Pivot Data When Syncing

You may also associate other pivot table values with the given IDs:

	$user->roles()->sync([1 => ['expires' => true]]);

Sometimes you may wish to create a new related model and attach it in a single command. For this operation, you may use the `save` method:

	$role = new Role(['name' => 'Editor']);

	User::find(1)->roles()->save($role);

In this example, the new `Role` model will be saved and attached to the user model. You may also pass an array of attributes to place on the joining table for this operation:

	User::find(1)->roles()->save($role, ['expires' => $expires]);

<a name="touching-parent-timestamps"></a>
## Touching Parent Timestamps

When a model `belongsTo` another model, such as a `Comment` which belongs to a `Post`, it is often helpful to update the parent's timestamp when the child model is updated. For example, when a `Comment` model is updated, you may want to automatically touch the `updated_at` timestamp of the owning `Post`. Eloquent makes it easy. Just add a `touches` property containing the names of the relationships to the child model:

	class Comment extends Model {

		protected $touches = ['post'];

		public function post()
		{
			return $this->belongsTo('App\Post');
		}

	}

Now, when you update a `Comment`, the owning `Post` will have its `updated_at` column updated:

	$comment = Comment::find(1);

	$comment->text = 'Edit to this comment!';

	$comment->save();

<a name="working-with-pivot-tables"></a>
## Working With Pivot Tables

As you have already learned, working with many-to-many relations requires the presence of an intermediate table. Eloquent provides some very helpful ways of interacting with this table. For example, let's assume our `User` object has many `Role` objects that it is related to. After accessing this relationship, we may access the `pivot` table on the models:

	$user = User::find(1);

	foreach ($user->roles as $role)
	{
		echo $role->pivot->created_at;
	}

Notice that each `Role` model we retrieve is automatically assigned a `pivot` attribute. This attribute contains a model representing the intermediate table, and may be used as any other Eloquent model.

By default, only the keys will be present on the `pivot` object. If your pivot table contains extra attributes, you must specify them when defining the relationship:

	return $this->belongsToMany('App\Role')->withPivot('foo', 'bar');

Now the `foo` and `bar` attributes will be accessible on our `pivot` object for the `Role` model.

If you want your pivot table to have automatically maintained `created_at` and `updated_at` timestamps, use the `withTimestamps` method on the relationship definition:

	return $this->belongsToMany('App\Role')->withTimestamps();

#### Deleting Records On A Pivot Table

To delete all records on the pivot table for a model, you may use the `detach` method:

	User::find(1)->roles()->detach();

Note that this operation does not delete records from the `roles` table, but only from the pivot table.

#### Updating A Record On A Pivot Table

Sometimes you may need to update your pivot table, but not detach it. If you wish to update your pivot table in place you may use `updateExistingPivot` method like so:

	User::find(1)->roles()->updateExistingPivot($roleId, $attributes);

#### Defining A Custom Pivot Model

Laravel also allows you to define a custom Pivot model. To define a custom model, first create your own "Base" model class that extends `Eloquent`. In your other Eloquent models, extend this custom base model instead of the default `Eloquent` base. In your base model, add the following function that returns an instance of your custom Pivot model:

	public function newPivot(Model $parent, array $attributes, $table, $exists)
	{
		return new YourCustomPivot($parent, $attributes, $table, $exists);
	}

<a name="collections"></a>
## Collections

All multi-result sets returned by Eloquent, either via the `get` method or a `relationship`, will return a collection object. This object implements the `IteratorAggregate` PHP interface so it can be iterated over like an array. However, this object also has a variety of other helpful methods for working with result sets.

#### Checking If A Collection Contains A Key

For example, we may determine if a result set contains a given primary key using the `contains` method:

	$roles = User::find(1)->roles;

	if ($roles->contains(2))
	{
		//
	}

Collections may also be converted to an array or JSON:

	$roles = User::find(1)->roles->toArray();

	$roles = User::find(1)->roles->toJson();

If a collection is cast to a string, it will be returned as JSON:

	$roles = (string) User::find(1)->roles;

#### Iterating Collections

Eloquent collections also contain a few helpful methods for looping and filtering the items they contain:

	$roles = $user->roles->each(function($role)
	{
		//
	});

#### Filtering Collections

When filtering collections, the callback provided will be used as callback for [array_filter](http://php.net/manual/en/function.array-filter.php).

	$users = $users->filter(function($user)
	{
		return $user->isAdmin();
	});

> **Note:** When filtering a collection and converting it to JSON, try calling the `values` function first to reset the array's keys.

#### Applying A Callback To Each Collection Object

	$roles = User::find(1)->roles;

	$roles->each(function($role)
	{
		//
	});

#### Sorting A Collection By A Value

	$roles = $roles->sortBy(function($role)
	{
		return $role->created_at;
	});

#### Sorting A Collection By A Value

	$roles = $roles->sortBy('created_at');

#### Returning A Custom Collection Type

Sometimes, you may wish to return a custom Collection object with your own added methods. You may specify this on your Eloquent model by overriding the `newCollection` method:

	class User extends Model {

		public function newCollection(array $models = [])
		{
			return new CustomCollection($models);
		}

	}

<a name="accessors-and-mutators"></a>
## Accessors & Mutators

#### Defining An Accessor

Eloquent provides a convenient way to transform your model attributes when getting or setting them. Simply define a `getFooAttribute` method on your model to declare an accessor. Keep in mind that the methods should follow camel-casing, even though your database columns are snake-case:

	class User extends Model {

		public function getFirstNameAttribute($value)
		{
			return ucfirst($value);
		}

	}

In the example above, the `first_name` column has an accessor. Note that the value of the attribute is passed to the accessor.

#### Defining A Mutator

Mutators are declared in a similar fashion:

	class User extends Model {

		public function setFirstNameAttribute($value)
		{
			$this->attributes['first_name'] = strtolower($value);
		}

	}

<a name="date-mutators"></a>
## Date Mutators

By default, Eloquent will convert the `created_at` and `updated_at` columns to instances of [Carbon](https://github.com/briannesbitt/Carbon), which provides an assortment of helpful methods, and extends the native PHP `DateTime` class.

You may customize which fields are automatically mutated, and even completely disable this mutation, by overriding the `getDates` method of the model:

	public function getDates()
	{
		return ['created_at'];
	}

When a column is considered a date, you may set its value to a UNIX timestamp, date string (`Y-m-d`), date-time string, and of course a `DateTime` / `Carbon` instance.

To totally disable date mutations, simply return an empty array from the `getDates` method:

	public function getDates()
	{
		return [];
	}

<a name="attribute-casting"></a>
## Attribute Casting

If you have some attributes that you want to always convert to another data-type, you may add the attribute to the `casts` property of your model. Otherwise, you will have to define a mutator for each of the attributes, which can be time consuming. Here is an example of using the `casts` property:

	/**
	 * The attributes that should be casted to native types.
	 *
	 * @var array
	 */
	protected $casts = [
		'is_admin' => 'boolean',
	];

Now the `is_admin` attribute will always be cast to a boolean when you access it, even if the underlying value is stored in the database as an integer. Other supported cast types are: `integer`, `real`, `float`, `double`, `string`, `boolean`, `object` and `array`.

The `array` cast is particularly useful for working with columns that are stored as serialized JSON. For example, if your database has a TEXT type field that contains serialized JSON, adding the `array` cast to that attribute will automatically deserialize the attribute to a PHP array when you access it on your Eloquent model:

	/**
	 * The attributes that should be casted to native types.
	 *
	 * @var array
	 */
	protected $casts = [
		'options' => 'array',
	];

Now, when you utilize the Eloquent model:

	$user = User::find(1);

	// $options is an array...
	$options = $user->options;

	// options is automatically serialized back to JSON...
	$user->options = ['foo' => 'bar'];

<a name="model-events"></a>
## Model Events

Eloquent models fire several events, allowing you to hook into various points in the model's lifecycle using the following methods: `creating`, `created`, `updating`, `updated`, `saving`, `saved`, `deleting`, `deleted`, `restoring`, `restored`.

Whenever a new item is saved for the first time, the `creating` and `created` events will fire. If an item is not new and the `save` method is called, the `updating` / `updated` events will fire. In both cases, the `saving` / `saved` events will fire.

#### Cancelling Save Operations Via Events

If `false` is returned from the `creating`, `updating`, `saving`, or `deleting` events, the action will be cancelled:

	User::creating(function($user)
	{
		if ( ! $user->isValid()) return false;
	});

#### Where To Register Event Listeners

Your `EventServiceProvider` serves as a convenient place to register your model event bindings. For example:

	/**
	 * Register any other events for your application.
	 *
	 * @param  \Illuminate\Contracts\Events\Dispatcher  $events
	 * @return void
	 */
	public function boot(DispatcherContract $events)
	{
		parent::boot($events);

		User::creating(function($user)
		{
			//
		});
	}

<a name="model-observers"></a>
## Model Observers

To consolidate the handling of model events, you may register a model observer. An observer class may have methods that correspond to the various model events. For example, `creating`, `updating`, `saving` methods may be on an observer, in addition to any other model event name.

So, for example, a model observer might look like this:

	class UserObserver {

		public function saving($model)
		{
			//
		}

		public function saved($model)
		{
			//
		}

	}

You may register an observer instance using the `observe` method:

	User::observe(new UserObserver);

<a name="model-url-generation"></a>
## Model URL Generation

When you pass a model to the `route` or `action` methods, it's primary key is inserted into the generated URI. For example:

	Route::get('user/{user}', 'UserController@show');

	action('UserController@show', [$user]);

In this example the `$user->id` property will be inserted into the `{user}` place-holder of the generated URL. However, if you would like to use another property instead of the ID, you may override the `getRouteKey` method on your model:

	public function getRouteKey()
	{
		return $this->slug;
	}

<a name="converting-to-arrays-or-json"></a>
## Converting To Arrays / JSON

#### Converting A Model To An Array

When building JSON APIs, you may often need to convert your models and relationships to arrays or JSON. So, Eloquent includes methods for doing so. To convert a model and its loaded relationship to an array, you may use the `toArray` method:

	$user = User::with('roles')->first();

	return $user->toArray();

Note that entire collections of models may also be converted to arrays:

	return User::all()->toArray();

#### Converting A Model To JSON

To convert a model to JSON, you may use the `toJson` method:

	return User::find(1)->toJson();

#### Returning A Model From A Route

Note that when a model or collection is cast to a string, it will be converted to JSON, meaning you can return Eloquent objects directly from your application's routes!

	Route::get('users', function()
	{
		return User::all();
	});

#### Hiding Attributes From Array Or JSON Conversion

Sometimes you may wish to limit the attributes that are included in your model's array or JSON form, such as passwords. To do so, add a `hidden` property definition to your model:

	class User extends Model {

		protected $hidden = ['password'];

	}

> **Note:** When hiding relationships, use the relationship's **method** name, not the dynamic accessor name.

Alternatively, you may use the `visible` property to define a white-list:

	protected $visible = ['first_name', 'last_name'];

<a name="array-appends"></a>
Occasionally, you may need to add array attributes that do not have a corresponding column in your database. To do so, simply define an accessor for the value:

	public function getIsAdminAttribute()
	{
		return $this->attributes['admin'] == 'yes';
	}

Once you have created the accessor, just add the value to the `appends` property on the model:

	protected $appends = ['is_admin'];

Once the attribute has been added to the `appends` list, it will be included in both the model's array and JSON forms. Attributes in the `appends` array respect the `visible` and `hidden` configuration on the model.<|MERGE_RESOLUTION|>--- conflicted
+++ resolved
@@ -43,17 +43,13 @@
 
 	php artisan make:model User
 
-<<<<<<< HEAD
-If you would like to generate a migration when you generate the model, you may use the `migrate` / `m` switch:
+If you would like to generate a migration when you generate the model, you may use the `migration` / `m` switch:
 
 	php artisan make:model User --migration
 
 	php artisan make:model User -m
 
-Note that we did not tell Eloquent which table to use for our `User` model. The "snake case" name of the class will be used as the table name unless another name is explicitly specified. So, in this case, Eloquent will assume the `User` model stores records in the `users` table. You may specify a custom table by defining a `table` property on your model:
-=======
 Note that we did not tell Eloquent which table to use for our `User` model. The "snake case", plural name of the class will be used as the table name unless another name is explicitly specified. So, in this case, Eloquent will assume the `User` model stores records in the `users` table. You may specify a custom table by defining a `table` property on your model:
->>>>>>> e103358d
 
 	class User extends Model {
 
