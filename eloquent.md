--- conflicted
+++ resolved
@@ -138,11 +138,7 @@
 
 	$user = User::on('connection-name')->find(1);
 
-<<<<<<< HEAD
-If you are using [read / write connections](/docs/master/database#read-write-connections), you may force the query to use the "write" connection with the following method:
-=======
 If you are using [read / write connections](/docs/{{version}}/database#read-write-connections), you may force the query to use the "write" connection with the following method:
->>>>>>> 95f9380c
 
 	$user = User::onWriteConnection()->find(1);
 
