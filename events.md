# Events

- [Basic Usage](#basic-usage)
- [Wildcard Listeners](#wildcard-listeners)
- [Using Classes As Listeners](#using-classes-as-listeners)
- [Queued Events](#queued-events)
- [Event Subscribers](#event-subscribers)

<a name="basic-usage"></a>
## Basic Usage

The Laravel `Event` class provides a simple observer implementation, allowing you to subscribe and listen for events in your application.

#### Subscribing To An Event

	Event::listen('auth.login', function($user)
	{
		$user->last_login = new DateTime;

		$user->save();
	});

#### Firing An Event

	$response = Event::fire('auth.login', array($user));

The `fire` method returns an array of responses that you can use to control what happens next in your application.

#### Subscribing To Events With Priority

You may also specify a priority when subscribing to events. Listeners with higher priority will be run first, while listeners that have the same priority will be run in order of subscription.

	Event::listen('auth.login', 'LoginHandler', 10);

	Event::listen('auth.login', 'OtherHandler', 5);

#### Stopping The Propagation Of An Event

Sometimes, you may wish to stop the propagation of an event to other listeners. You may do so using by returning `false` from your listener:

	Event::listen('auth.login', function($event)
	{
		// Handle the event...

		return false;
	});

### Where To Register Events

So, you know how to register events, but you may be wondering _where_ to register them. Don't worry, this is a common question. Unfortunately, it's a hard question to answer because you can register an event almost anywhere! But, here are some tips. Again, like most other bootstrapping code, you may register events in one of your service providers such as `app/Providers/AppServiceProvider.php`.

<<<<<<< HEAD
If your `AppServiceProvider` is getting too crowded, you could create a separate service provider strictly for events. The `provider:make` Artisan command will allow you to quickly generate new service provider classes.
=======
If your `start` files are getting too crowded, you could create a separate `app/events.php` file that is included from a `start` file. This is a simple solution that keeps your event registration cleanly separated from the rest of your bootstrapping. 

If you prefer a class based approach, you may register your events in a [service provider](/docs/ioc#service-providers). Since none of these approaches is inherently "correct", choose an approach you feel comfortable with based on the size of your application.
>>>>>>> 41544eca

<a name="wildcard-listeners"></a>
## Wildcard Listeners

#### Registering Wildcard Event Listeners

When registering an event listener, you may use asterisks to specify wildcard listeners:

	Event::listen('foo.*', function($param)
	{
		// Handle the event...
	});

This listener will handle all events that begin with `foo.`.

You may use the `Event::firing` method to determine exactly which event was fired:

	Event::listen('foo.*', function($param)
	{
		if (Event::firing() == 'foo.bar')
		{
			//
		}
	});

<a name="using-classes-as-listeners"></a>
## Using Classes As Listeners

In some cases, you may wish to use a class to handle an event rather than a Closure. Class event listeners will be resolved out of the [Laravel IoC container](/docs/ioc), providing you the full power of dependency injection on your listeners.

#### Registering A Class Listener

	Event::listen('event.name', 'App\LoginHandler');

#### Defining An Event Listener Class

By default, the `handle` method on the `LoginHandler` class will be called:

	<?php namespace App;

	class LoginHandler {

		public function handle($data)
		{
			//
		}

	}

Of course, you may place your event handler classes anywhere you wish within your application. For instance, you may wish to create an `App\Events` namespace for all of your event handlers.

#### Specifying Which Method To Subscribe

If you do not wish to use the default `handle` method, you may specify the method that should be subscribed:

	Event::listen('auth.login', 'App\LoginHandler@onLogin');

<a name="queued-events"></a>
## Queued Events

#### Registering A Queued Event

Using the `queue` and `flush` methods, you may "queue" an event for firing, but not fire it immediately:

	Event::queue('foo', array($user));

You may run the "flusher" and flush all queued events using the `flush` method:

	Event::flush('foo');

<a name="event-subscribers"></a>
## Event Subscribers

#### Defining An Event Subscriber

Event subscribers are classes that may subscribe to multiple events from within the class itself. Subscribers should define a `subscribe` method, which will be passed an event dispatcher instance:

	class UserEventHandler {

		/**
		 * Handle user login events.
		 */
		public function onUserLogin($event)
		{
			//
		}

		/**
		 * Handle user logout events.
		 */
		public function onUserLogout($event)
		{
			//
		}

		/**
		 * Register the listeners for the subscriber.
		 *
		 * @param  Illuminate\Events\Dispatcher  $events
		 * @return array
		 */
		public function subscribe($events)
		{
			$events->listen('auth.login', 'UserEventHandler@onUserLogin');

			$events->listen('auth.logout', 'UserEventHandler@onUserLogout');
		}

	}

#### Registering An Event Subscriber

Once the subscriber has been defined, it may be registered with the `Event` class.

	$subscriber = new UserEventHandler;

	Event::subscribe($subscriber);

You may also use the [Laravel IoC container](/docs/ioc) to resolve your subscriber. To do so, simply pass the name of your subscriber to the `subscribe` method:

	Event::subscribe('UserEventHandler');

<|MERGE_RESOLUTION|>--- conflicted
+++ resolved
@@ -1,180 +1,174 @@
-# Events
-
-- [Basic Usage](#basic-usage)
-- [Wildcard Listeners](#wildcard-listeners)
-- [Using Classes As Listeners](#using-classes-as-listeners)
-- [Queued Events](#queued-events)
-- [Event Subscribers](#event-subscribers)
-
-<a name="basic-usage"></a>
-## Basic Usage
-
-The Laravel `Event` class provides a simple observer implementation, allowing you to subscribe and listen for events in your application.
-
-#### Subscribing To An Event
-
-	Event::listen('auth.login', function($user)
-	{
-		$user->last_login = new DateTime;
-
-		$user->save();
-	});
-
-#### Firing An Event
-
-	$response = Event::fire('auth.login', array($user));
-
-The `fire` method returns an array of responses that you can use to control what happens next in your application.
-
-#### Subscribing To Events With Priority
-
-You may also specify a priority when subscribing to events. Listeners with higher priority will be run first, while listeners that have the same priority will be run in order of subscription.
-
-	Event::listen('auth.login', 'LoginHandler', 10);
-
-	Event::listen('auth.login', 'OtherHandler', 5);
-
-#### Stopping The Propagation Of An Event
-
-Sometimes, you may wish to stop the propagation of an event to other listeners. You may do so using by returning `false` from your listener:
-
-	Event::listen('auth.login', function($event)
-	{
-		// Handle the event...
-
-		return false;
-	});
-
-### Where To Register Events
-
-So, you know how to register events, but you may be wondering _where_ to register them. Don't worry, this is a common question. Unfortunately, it's a hard question to answer because you can register an event almost anywhere! But, here are some tips. Again, like most other bootstrapping code, you may register events in one of your service providers such as `app/Providers/AppServiceProvider.php`.
-
-<<<<<<< HEAD
-If your `AppServiceProvider` is getting too crowded, you could create a separate service provider strictly for events. The `provider:make` Artisan command will allow you to quickly generate new service provider classes.
-=======
-If your `start` files are getting too crowded, you could create a separate `app/events.php` file that is included from a `start` file. This is a simple solution that keeps your event registration cleanly separated from the rest of your bootstrapping. 
-
-If you prefer a class based approach, you may register your events in a [service provider](/docs/ioc#service-providers). Since none of these approaches is inherently "correct", choose an approach you feel comfortable with based on the size of your application.
->>>>>>> 41544eca
-
-<a name="wildcard-listeners"></a>
-## Wildcard Listeners
-
-#### Registering Wildcard Event Listeners
-
-When registering an event listener, you may use asterisks to specify wildcard listeners:
-
-	Event::listen('foo.*', function($param)
-	{
-		// Handle the event...
-	});
-
-This listener will handle all events that begin with `foo.`.
-
-You may use the `Event::firing` method to determine exactly which event was fired:
-
-	Event::listen('foo.*', function($param)
-	{
-		if (Event::firing() == 'foo.bar')
-		{
-			//
-		}
-	});
-
-<a name="using-classes-as-listeners"></a>
-## Using Classes As Listeners
-
-In some cases, you may wish to use a class to handle an event rather than a Closure. Class event listeners will be resolved out of the [Laravel IoC container](/docs/ioc), providing you the full power of dependency injection on your listeners.
-
-#### Registering A Class Listener
-
-	Event::listen('event.name', 'App\LoginHandler');
-
-#### Defining An Event Listener Class
-
-By default, the `handle` method on the `LoginHandler` class will be called:
-
-	<?php namespace App;
-
-	class LoginHandler {
-
-		public function handle($data)
-		{
-			//
-		}
-
-	}
-
-Of course, you may place your event handler classes anywhere you wish within your application. For instance, you may wish to create an `App\Events` namespace for all of your event handlers.
-
-#### Specifying Which Method To Subscribe
-
-If you do not wish to use the default `handle` method, you may specify the method that should be subscribed:
-
-	Event::listen('auth.login', 'App\LoginHandler@onLogin');
-
-<a name="queued-events"></a>
-## Queued Events
-
-#### Registering A Queued Event
-
-Using the `queue` and `flush` methods, you may "queue" an event for firing, but not fire it immediately:
-
-	Event::queue('foo', array($user));
-
-You may run the "flusher" and flush all queued events using the `flush` method:
-
-	Event::flush('foo');
-
-<a name="event-subscribers"></a>
-## Event Subscribers
-
-#### Defining An Event Subscriber
-
-Event subscribers are classes that may subscribe to multiple events from within the class itself. Subscribers should define a `subscribe` method, which will be passed an event dispatcher instance:
-
-	class UserEventHandler {
-
-		/**
-		 * Handle user login events.
-		 */
-		public function onUserLogin($event)
-		{
-			//
-		}
-
-		/**
-		 * Handle user logout events.
-		 */
-		public function onUserLogout($event)
-		{
-			//
-		}
-
-		/**
-		 * Register the listeners for the subscriber.
-		 *
-		 * @param  Illuminate\Events\Dispatcher  $events
-		 * @return array
-		 */
-		public function subscribe($events)
-		{
-			$events->listen('auth.login', 'UserEventHandler@onUserLogin');
-
-			$events->listen('auth.logout', 'UserEventHandler@onUserLogout');
-		}
-
-	}
-
-#### Registering An Event Subscriber
-
-Once the subscriber has been defined, it may be registered with the `Event` class.
-
-	$subscriber = new UserEventHandler;
-
-	Event::subscribe($subscriber);
-
-You may also use the [Laravel IoC container](/docs/ioc) to resolve your subscriber. To do so, simply pass the name of your subscriber to the `subscribe` method:
-
-	Event::subscribe('UserEventHandler');
-
+# Events
+
+- [Basic Usage](#basic-usage)
+- [Wildcard Listeners](#wildcard-listeners)
+- [Using Classes As Listeners](#using-classes-as-listeners)
+- [Queued Events](#queued-events)
+- [Event Subscribers](#event-subscribers)
+
+<a name="basic-usage"></a>
+## Basic Usage
+
+The Laravel `Event` class provides a simple observer implementation, allowing you to subscribe and listen for events in your application.
+
+#### Subscribing To An Event
+
+	Event::listen('auth.login', function($user)
+	{
+		$user->last_login = new DateTime;
+
+		$user->save();
+	});
+
+#### Firing An Event
+
+	$response = Event::fire('auth.login', array($user));
+
+The `fire` method returns an array of responses that you can use to control what happens next in your application.
+
+#### Subscribing To Events With Priority
+
+You may also specify a priority when subscribing to events. Listeners with higher priority will be run first, while listeners that have the same priority will be run in order of subscription.
+
+	Event::listen('auth.login', 'LoginHandler', 10);
+
+	Event::listen('auth.login', 'OtherHandler', 5);
+
+#### Stopping The Propagation Of An Event
+
+Sometimes, you may wish to stop the propagation of an event to other listeners. You may do so using by returning `false` from your listener:
+
+	Event::listen('auth.login', function($event)
+	{
+		// Handle the event...
+
+		return false;
+	});
+
+### Where To Register Events
+
+So, you know how to register events, but you may be wondering _where_ to register them. Don't worry, this is a common question. Unfortunately, it's a hard question to answer because you can register an event almost anywhere! But, here are some tips. Again, like most other bootstrapping code, you may register events in one of your service providers such as `app/Providers/AppServiceProvider.php`.
+
+If your `AppServiceProvider` is getting too crowded, you could create a separate service provider strictly for events. The `provider:make` Artisan command will allow you to quickly generate new service provider classes.
+
+<a name="wildcard-listeners"></a>
+## Wildcard Listeners
+
+#### Registering Wildcard Event Listeners
+
+When registering an event listener, you may use asterisks to specify wildcard listeners:
+
+	Event::listen('foo.*', function($param)
+	{
+		// Handle the event...
+	});
+
+This listener will handle all events that begin with `foo.`.
+
+You may use the `Event::firing` method to determine exactly which event was fired:
+
+	Event::listen('foo.*', function($param)
+	{
+		if (Event::firing() == 'foo.bar')
+		{
+			//
+		}
+	});
+
+<a name="using-classes-as-listeners"></a>
+## Using Classes As Listeners
+
+In some cases, you may wish to use a class to handle an event rather than a Closure. Class event listeners will be resolved out of the [Laravel IoC container](/docs/ioc), providing you the full power of dependency injection on your listeners.
+
+#### Registering A Class Listener
+
+	Event::listen('event.name', 'App\LoginHandler');
+
+#### Defining An Event Listener Class
+
+By default, the `handle` method on the `LoginHandler` class will be called:
+
+	<?php namespace App;
+
+	class LoginHandler {
+
+		public function handle($data)
+		{
+			//
+		}
+
+	}
+
+Of course, you may place your event handler classes anywhere you wish within your application. For instance, you may wish to create an `App\Events` namespace for all of your event handlers.
+
+#### Specifying Which Method To Subscribe
+
+If you do not wish to use the default `handle` method, you may specify the method that should be subscribed:
+
+	Event::listen('auth.login', 'App\LoginHandler@onLogin');
+
+<a name="queued-events"></a>
+## Queued Events
+
+#### Registering A Queued Event
+
+Using the `queue` and `flush` methods, you may "queue" an event for firing, but not fire it immediately:
+
+	Event::queue('foo', array($user));
+
+You may run the "flusher" and flush all queued events using the `flush` method:
+
+	Event::flush('foo');
+
+<a name="event-subscribers"></a>
+## Event Subscribers
+
+#### Defining An Event Subscriber
+
+Event subscribers are classes that may subscribe to multiple events from within the class itself. Subscribers should define a `subscribe` method, which will be passed an event dispatcher instance:
+
+	class UserEventHandler {
+
+		/**
+		 * Handle user login events.
+		 */
+		public function onUserLogin($event)
+		{
+			//
+		}
+
+		/**
+		 * Handle user logout events.
+		 */
+		public function onUserLogout($event)
+		{
+			//
+		}
+
+		/**
+		 * Register the listeners for the subscriber.
+		 *
+		 * @param  Illuminate\Events\Dispatcher  $events
+		 * @return array
+		 */
+		public function subscribe($events)
+		{
+			$events->listen('auth.login', 'UserEventHandler@onUserLogin');
+
+			$events->listen('auth.logout', 'UserEventHandler@onUserLogout');
+		}
+
+	}
+
+#### Registering An Event Subscriber
+
+Once the subscriber has been defined, it may be registered with the `Event` class.
+
+	$subscriber = new UserEventHandler;
+
+	Event::subscribe($subscriber);
+
+You may also use the [Laravel IoC container](/docs/ioc) to resolve your subscriber. To do so, simply pass the name of your subscriber to the `subscribe` method:
+
+	Event::subscribe('UserEventHandler');
+