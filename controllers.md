# HTTP Controllers

- [Introduction](#introduction)
- [Basic Controllers](#basic-controllers)
- [Controller Middleware](#controller-middleware)
- [Implicit Controllers](#implicit-controllers)
- [RESTful Resource Controllers](#restful-resource-controllers)
- [Dependency Injection & Controllers](#dependency-injection-and-controllers)
- [Route Caching](#route-caching)

<a name="introduction"></a>
## Introduction

Instead of defining all of your request handling logic in a single `routes.php` file, you may wish to organize this behavior using Controller classes. Controllers can group related HTTP request handling logic into a class. Controllers are typically stored in the `app/Http/Controllers` directory.

<a name="basic-controllers"></a>
## Basic Controllers

Here is an example of a basic controller class:

	<?php namespace App\Http\Controllers;

	use App\Http\Controllers\Controller;

	class UserController extends Controller {

		/**
		 * Show the profile for the given user.
		 *
		 * @param  int  $id
		 * @return Response
		 */
		public function showProfile($id)
		{
			return view('user.profile', ['user' => User::findOrFail($id)]);
		}

	}

We can route to the controller action like so:

	Route::get('user/{id}', 'UserController@showProfile');

> **Note:** All controllers should extend the base controller class.

#### Controllers & Namespaces

It is very important to note that we did not need to specify the full controller namespace, only the portion of the class name that comes after the `App\Http\Controllers` namespace "root". By default, the `RouteServiceProvider` will load the `routes.php` file within a route group containing the root controller namespace.

If you choose to nest or organize your controllers using PHP namespaces deeper into the `App\Http\Controllers` directory, simply use the specific class name relative to the `App\Http\Controllers` root namespace. So, if your full controller class is `App\Http\Controllers\Photos\AdminController`, you would register a route like so:

	Route::get('foo', 'Photos\AdminController@method');

#### Naming Controller Routes

Like Closure routes, you may specify names on controller routes:

	Route::get('foo', ['uses' => 'FooController@method', 'as' => 'name']);

#### URLs To Controller Actions

To generate a URL to a controller action, use the `action` helper method:

	$url = action('App\Http\Controllers\FooController@method');

If you wish to generate a URL to a controller action while using only the portion of the class name relative to your controller namespace, register the root controller namespace with the URL generator:

	URL::setRootControllerNamespace('App\Http\Controllers');

	$url = action('FooController@method');

You may access the name of the controller action being run using the `currentRouteAction` method:

	$action = Route::currentRouteAction();

<a name="controller-middleware"></a>
## Controller Middleware

<<<<<<< HEAD
[Middleware](/docs/master/middleware) may be specified on controller routes like so:
=======
[Middleware](/docs/{{version}}/middleware) may be specified on controller routes like so:
>>>>>>> 95f9380c

	Route::get('profile', [
		'middleware' => 'auth',
		'uses' => 'UserController@showProfile'
	]);

Additionally, you may specify middleware within your controller's constructor:

	class UserController extends Controller {

		/**
		 * Instantiate a new UserController instance.
		 */
		public function __construct()
		{
			$this->middleware('auth');

			$this->middleware('log', ['only' => ['fooAction', 'barAction']]);

			$this->middleware('subscribed', ['except' => ['fooAction', 'barAction']]);
		}

	}

<a name="implicit-controllers"></a>
## Implicit Controllers

Laravel allows you to easily define a single route to handle every action in a controller. First, define the route using the `Route::controller` method:

	Route::controller('users', 'UserController');

The `controller` method accepts two arguments. The first is the base URI the controller handles, while the second is the class name of the controller. Next, just add methods to your controller, prefixed with the HTTP verb they respond to:

	class UserController extends BaseController {

		public function getIndex()
		{
			//
		}

		public function postProfile()
		{
			//
		}

		public function anyLogin()
		{
			//
		}

	}

The `index` methods will respond to the root URI handled by the controller, which, in this case, is `users`.

If your controller action contains multiple words, you may access the action using "dash" syntax in the URI. For example, the following controller action on our `UserController` would respond to the `users/admin-profile` URI:

	public function getAdminProfile() {}

#### Assigning Route Names

If you would like to "name" some of the routes on the controller, you may pass a third argument to the `controller` method:

	Route::controller('users', 'UserController', [
		'anyLogin' => 'user.login',
	]);

<a name="restful-resource-controllers"></a>
## RESTful Resource Controllers

Resource controllers make it painless to build RESTful controllers around resources. For example, you may wish to create a controller that handles HTTP requests regarding "photos" stored by your application. Using the `make:controller` Artisan command, we can quickly create such a controller:

	php artisan make:controller PhotoController

Next, we register a resourceful route to the controller:

	Route::resource('photo', 'PhotoController');

This single route declaration creates multiple routes to handle a variety of RESTful actions on the photo resource. Likewise, the generated controller will already have methods stubbed for each of these actions, including notes informing you which URIs and verbs they handle.

#### Actions Handled By Resource Controller

Verb      | Path                  | Action       | Route Name
----------|-----------------------|--------------|---------------------
GET       | /photo                | index        | photo.index
GET       | /photo/create         | create       | photo.create
POST      | /photo                | store        | photo.store
GET       | /photo/{photo}        | show         | photo.show
GET       | /photo/{photo}/edit   | edit         | photo.edit
PUT/PATCH | /photo/{photo}        | update       | photo.update
DELETE    | /photo/{photo}        | destroy      | photo.destroy

#### Customizing Resource Routes

Additionally, you may specify only a subset of actions to handle on the route:

	Route::resource('photo', 'PhotoController',
					['only' => ['index', 'show']]);

	Route::resource('photo', 'PhotoController',
					['except' => ['create', 'store', 'update', 'destroy']]);

By default, all resource controller actions have a route name; however, you can override these names by passing a `names` array with your options:

	Route::resource('photo', 'PhotoController',
					['names' => ['create' => 'photo.build']]);

#### Handling Nested Resource Controllers

To "nest" resource controllers, use "dot" notation in your route declaration:

	Route::resource('photos.comments', 'PhotoCommentController');

This route will register a "nested" resource that may be accessed with URLs like the following: `photos/{photos}/comments/{comments}`.

	class PhotoCommentController extends Controller {

		/**
		 * Show the specified photo comment.
		 *
		 * @param  int  $photoId
		 * @param  int  $commentId
		 * @return Response
		 */
		public function show($photoId, $commentId)
		{
			//
		}

	}

#### Adding Additional Routes To Resource Controllers

If it becomes necessary to add additional routes to a resource controller beyond the default resource routes, you should define those routes before your call to `Route::resource`:

	Route::get('photos/popular', 'PhotoController@method');

	Route::resource('photos', 'PhotoController');

<a name="dependency-injection-and-controllers"></a>
## Dependency Injection & Controllers

#### Constructor Injection

<<<<<<< HEAD
The Laravel [service container](/docs/master/container) is used to resolve all Laravel controllers. As a result, you are able to type-hint any dependencies your controller may need in its constructor:
=======
The Laravel [service container](/docs/{{version}}/container) is used to resolve all Laravel controllers. As a result, you are able to type-hint any dependencies your controller may need in its constructor:
>>>>>>> 95f9380c

	<?php namespace App\Http\Controllers;

	use Illuminate\Routing\Controller;
	use App\Repositories\UserRepository;

	class UserController extends Controller {

		/**
		 * The user repository instance.
		 */
		protected $users;

		/**
		 * Create a new controller instance.
		 *
		 * @param  UserRepository  $users
		 * @return void
		 */
		public function __construct(UserRepository $users)
		{
			$this->users = $users;
		}

	}

<<<<<<< HEAD
Of course, you may also type-hint any [Laravel contract](/docs/master/contracts). If the container can resolve it, you can type-hint it.
=======
Of course, you may also type-hint any [Laravel contract](/docs/{{version}}/contracts). If the container can resolve it, you can type-hint it.
>>>>>>> 95f9380c

#### Method Injection

In addition to constructor injection, you may also type-hint dependencies on your controller's methods. For example, let's type-hint the `Request` instance on one of our methods:

	<?php namespace App\Http\Controllers;

	use Illuminate\Http\Request;
	use Illuminate\Routing\Controller;

	class UserController extends Controller {

		/**
		 * Store a new user.
		 *
		 * @param  Request  $request
		 * @return Response
		 */
		public function store(Request $request)
		{
			$name = $request->input('name');

			//
		}

	}

If your controller method is also expecting input from a route parameter, simply list your route arguments after your other dependencies:

	<?php namespace App\Http\Controllers;

	use Illuminate\Http\Request;
	use Illuminate\Routing\Controller;

	class UserController extends Controller {

		/**
		 * Store a new user.
		 *
		 * @param  Request  $request
		 * @param  int  $id
		 * @return Response
		 */
		public function update(Request $request, $id)
		{
			//
		}

	}

<<<<<<< HEAD
> **Note:** Method injection is fully compatible with [model binding](/docs/master/routing#route-model-binding). The container will intelligently determine which arguments are model bound and which arguments should be injected.
=======
> **Note:** Method injection is fully compatible with [model binding](/docs/{{version}}/routing#route-model-binding). The container will intelligently determine which arguments are model bound and which arguments should be injected.
>>>>>>> 95f9380c

<a name="route-caching"></a>
## Route Caching

If your application is exclusively using controller routes, you may take advantage of Laravel's route cache. Using the route cache will drastically decrease the amount of time it take to register all of your application's routes. In some cases, your route registration may even be up to 100x faster! To generate a route cache, just execute the `route:cache` Artisan command:

	php artisan route:cache

That's all there is to it! Your cached routes file will now be used instead of your `app/Http/routes.php` file. Remember, if you add any new routes you will need to generate a fresh route cache. Because of this, you may wish to only run the `route:cache` command during your project's deployment.

To remove the cached routes file without generating a new cache, use the `route:clear` command:

	php artisan route:clear<|MERGE_RESOLUTION|>--- conflicted
+++ resolved
@@ -76,11 +76,7 @@
 <a name="controller-middleware"></a>
 ## Controller Middleware
 
-<<<<<<< HEAD
-[Middleware](/docs/master/middleware) may be specified on controller routes like so:
-=======
 [Middleware](/docs/{{version}}/middleware) may be specified on controller routes like so:
->>>>>>> 95f9380c
 
 	Route::get('profile', [
 		'middleware' => 'auth',
@@ -224,11 +220,7 @@
 
 #### Constructor Injection
 
-<<<<<<< HEAD
-The Laravel [service container](/docs/master/container) is used to resolve all Laravel controllers. As a result, you are able to type-hint any dependencies your controller may need in its constructor:
-=======
 The Laravel [service container](/docs/{{version}}/container) is used to resolve all Laravel controllers. As a result, you are able to type-hint any dependencies your controller may need in its constructor:
->>>>>>> 95f9380c
 
 	<?php namespace App\Http\Controllers;
 
@@ -255,11 +247,7 @@
 
 	}
 
-<<<<<<< HEAD
-Of course, you may also type-hint any [Laravel contract](/docs/master/contracts). If the container can resolve it, you can type-hint it.
-=======
 Of course, you may also type-hint any [Laravel contract](/docs/{{version}}/contracts). If the container can resolve it, you can type-hint it.
->>>>>>> 95f9380c
 
 #### Method Injection
 
@@ -310,11 +298,7 @@
 
 	}
 
-<<<<<<< HEAD
-> **Note:** Method injection is fully compatible with [model binding](/docs/master/routing#route-model-binding). The container will intelligently determine which arguments are model bound and which arguments should be injected.
-=======
 > **Note:** Method injection is fully compatible with [model binding](/docs/{{version}}/routing#route-model-binding). The container will intelligently determine which arguments are model bound and which arguments should be injected.
->>>>>>> 95f9380c
 
 <a name="route-caching"></a>
 ## Route Caching
