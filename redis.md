# Redis

- [Introduction](#introduction)
- [Configuration](#configuration)
- [Usage](#usage)
- [Pipelining](#pipelining)

<a name="introduction"></a>
## Introduction

[Redis](http://redis.io) is an open source, advanced key-value store. It is often referred to as a data structure server since keys can contain [strings](http://redis.io/topics/data-types#strings), [hashes](http://redis.io/topics/data-types#hashes), [lists](http://redis.io/topics/data-types#lists), [sets](http://redis.io/topics/data-types#sets), and [sorted sets](http://redis.io/topics/data-types#sorted-sets).

Before using Redis with Laravel, you will need to install the `predis/predis` package (~1.0) via Composer.

> **Note:** If you have the Redis PHP extension installed via PECL, you will need to rename the alias for Redis in your `config/app.php` file.

<a name="configuration"></a>
## Configuration

The Redis configuration for your application is stored in the `config/database.php` file. Within this file, you will see a `redis` array containing the Redis servers used by your application:

	'redis' => [

		'cluster' => true,

		'default' => ['host' => '127.0.0.1', 'port' => 6379],

	],

The default server configuration should suffice for development. However, you are free to modify this array based on your environment. Simply give each Redis server a name, and specify the host and port used by the server.

The `cluster` option will tell the Laravel Redis client to perform client-side sharding across your Redis nodes, allowing you to pool nodes and create a large amount of available RAM. However, note that client-side sharding does not handle failover; therefore, is primarily suited for cached data that is available from another primary data store.

If your Redis server requires authentication, you may supply a password by adding a `password` key / value pair to your Redis server configuration array.

<a name="usage"></a>
## Usage

You may get a Redis instance by calling the `Redis::connection` method:

	$redis = Redis::connection();

This will give you an instance of the default Redis server. If you are not using server clustering, you may pass the server name to the `connection` method to get a specific server as defined in your Redis configuration:

	$redis = Redis::connection('other');

Once you have an instance of the Redis client, we may issue any of the [Redis commands](http://redis.io/commands) to the instance. Laravel uses magic methods to pass the commands to the Redis server:

	$redis->set('name', 'Taylor');

	$name = $redis->get('name');

	$values = $redis->lrange('names', 5, 10);

Notice the arguments to the command are simply passed into the magic method. Of course, you are not required to use the magic methods, you may also pass commands to the server using the `command` method:

	$values = $redis->command('lrange', [5, 10]);

When you are simply executing commands against the default connection, just use static magic methods on the `Redis` class:

	Redis::set('name', 'Taylor');

	$name = Redis::get('name');

	$values = Redis::lrange('names', 5, 10);

<<<<<<< HEAD
> **Note:** Redis [cache](/docs/master/cache) and [session](/docs/master/session) drivers are included with Laravel.
=======
> **Note:** Redis [cache](/docs/{{version}}/cache) and [session](/docs/{{version}}/session) drivers are included with Laravel.
>>>>>>> 95f9380c

<a name="pipelining"></a>
## Pipelining

Pipelining should be used when you need to send many commands to the server in one operation. To get started, use the `pipeline` command:

#### Piping Many Commands To Your Servers

	Redis::pipeline(function($pipe)
	{
		for ($i = 0; $i < 1000; $i++)
		{
			$pipe->set("key:$i", $i);
		}
	});<|MERGE_RESOLUTION|>--- conflicted
+++ resolved
@@ -64,11 +64,7 @@
 
 	$values = Redis::lrange('names', 5, 10);
 
-<<<<<<< HEAD
-> **Note:** Redis [cache](/docs/master/cache) and [session](/docs/master/session) drivers are included with Laravel.
-=======
 > **Note:** Redis [cache](/docs/{{version}}/cache) and [session](/docs/{{version}}/session) drivers are included with Laravel.
->>>>>>> 95f9380c
 
 <a name="pipelining"></a>
 ## Pipelining
